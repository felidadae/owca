# Copyright (c) 2018 Intel Corporation
#
# Licensed under the Apache License, Version 2.0 (the "License");
# you may not use this file except in compliance with the License.
# You may obtain a copy of the License at
#
#     http://www.apache.org/licenses/LICENSE-2.0
#
# Unless required by applicable law or agreed to in writing, software
# distributed under the License is distributed on an "AS IS" BASIS,
# WITHOUT WARRANTIES OR CONDITIONS OF ANY KIND, either express or implied.
# See the License for the specific language governing permissions and
# limitations under the License.

#### Multistage Dockerfile
# to build wca in three flavors:
# 1. development version (without verision
# 2. pex based Dockerfile that includes version number based on .git repo
# 3. standalone  

## Testing 
# 1. Build
# docker build -t wca:latest .

# 2. Run
# sudo docker run -it --privileged --rm wca -c /wca/configs/extra/static_measurements.yaml -0
# should output some metrics

<<<<<<< HEAD
# ------------------------ devel ----------------------
FROM centos:7 AS devel
=======
RUN yum -y update
RUN yum -y install epel-release
RUN yum -y install python36 python-pip which make git
RUN yum install -y librdkafka1 librdkafka-devel gcc python36-devel.x86_64
>>>>>>> a6f72c5b

RUN yum -y update && yum -y install python36 python-pip which make git
RUN pip3.6 install pipenv

# 2LM binries for topology discovery (WIP) -- TO BE REMOVED FROM master/1.0.x
RUN yum install -y wget lshw
RUN (cd /etc/yum.repos.d/; \
        wget https://copr.fedorainfracloud.org/coprs/jhli/ipmctl/repo/epel-7/jhli-ipmctl-epel-7.repo; \
        wget https://copr.fedorainfracloud.org/coprs/jhli/safeclib/repo/epel-7/jhli-safeclib-epel-7.repo)
RUN yum install -y ndctl ndctl-libs ndctl-devel libsafec ipmctl
# --- TODO: consider moving that to init container just responsilbe for preparing this data

WORKDIR /wca


COPY Pipfile Pipfile
COPY Pipfile.lock Pipfile.lock
ENV LANG=en_US.UTF-8
ENV LC_ALL=en_US.UTF-8
RUN pipenv install --dev --deploy
ENV PYTHONPATH=/wca



# note: Cache will be propably invalidated here.
COPY configs ./configs
COPY example ./example
COPY wca ./wca

ENTRYPOINT ["pipenv", "run", "python3.6", "wca/main.py"]

# ------------------------ pex ----------------------
# "pex" stage includes pex file in /usr/bin/
FROM devel AS pex
COPY . .
RUN make wca_package
RUN cp /wca/dist/wca.pex /usr/bin/
ENTRYPOINT /usr/bin/wca.pex

## ------------------------ standalone ----------------------
## Building final container that consists of wca only.
FROM centos:7 AS standalone
RUN yum -y update && yum -y install python36
COPY --from=pex /wca/dist/wca.pex /usr/bin/
ENTRYPOINT /usr/bin/wca.pex<|MERGE_RESOLUTION|>--- conflicted
+++ resolved
@@ -16,9 +16,9 @@
 # to build wca in three flavors:
 # 1. development version (without verision
 # 2. pex based Dockerfile that includes version number based on .git repo
-# 3. standalone  
+# 3. standalone
 
-## Testing 
+## Testing
 # 1. Build
 # docker build -t wca:latest .
 
@@ -26,15 +26,8 @@
 # sudo docker run -it --privileged --rm wca -c /wca/configs/extra/static_measurements.yaml -0
 # should output some metrics
 
-<<<<<<< HEAD
 # ------------------------ devel ----------------------
 FROM centos:7 AS devel
-=======
-RUN yum -y update
-RUN yum -y install epel-release
-RUN yum -y install python36 python-pip which make git
-RUN yum install -y librdkafka1 librdkafka-devel gcc python36-devel.x86_64
->>>>>>> a6f72c5b
 
 RUN yum -y update && yum -y install python36 python-pip which make git
 RUN pip3.6 install pipenv
