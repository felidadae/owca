--- conflicted
+++ resolved
@@ -17,23 +17,15 @@
 import pprint
 from typing import List, Optional, Dict
 
-<<<<<<< HEAD
+from abc import ABC, abstractmethod
+
 from wca import cgroups, wss
-=======
-from abc import ABC, abstractmethod
-
-from wca import cgroups
->>>>>>> a6f72c5b
 from wca import logger
 from wca import perf
 from wca import resctrl
 from wca.allocators import AllocationConfiguration, TaskAllocations
 from wca.logger import TRACE
-<<<<<<< HEAD
 from wca.metrics import Measurements, merge_measurements, DefaultDerivedMetricsGenerator
-=======
-from wca.metrics import Measurements, merge_measurements, DerivedMetricsGenerator
->>>>>>> a6f72c5b
 from wca.nodes import Task
 from wca.platforms import Platform
 from wca.profiling import profiler
@@ -251,8 +243,10 @@
             self.wss = None
 
         if self._event_names:
-<<<<<<< HEAD
-            self._perf_counters = perf.PerfCounters(self._cgroup_path, event_names=event_names)
+            self._perf_counters = perf.PerfCounters(
+                self._cgroup_path,
+                event_names=event_names,
+                platform=platform)
         else:
             self._perf_counters = None
 
@@ -268,15 +262,6 @@
             return self._derived_metrics_generator.get_measurements()
         else:
             return self._get_measurements()
-=======
-            self._perf_counters = perf.PerfCounters(
-                self._cgroup_path,
-                event_names=event_names,
-                platform=platform)
-            if enable_derived_metrics:
-                self._derived_metrics_generator = DerivedMetricsGenerator(
-                    event_names, self._perf_counters.get_measurements)
->>>>>>> a6f72c5b
 
     def get_subcgroups(self) -> List[cgroups.Cgroup]:
         """Returns empty list as Container class cannot have subcontainers -
