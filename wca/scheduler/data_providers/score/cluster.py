# Copyright (c) 2020 Intel Corporation
#
# Licensed under the Apache License, Version 2.0 (the "License");
# you may not use this file except in compliance with the License.
# You may obtain a copy of the License at
#
#     http://www.apache.org/licenses/LICENSE-2.0
#
# Unless required by applicable law or agreed to in writing, software
# distributed under the License is distributed on an "AS IS" BASIS,
# WITHOUT WARRANTIES OR CONDITIONS OF ANY KIND, either express or implied.
# See the License for the specific language governing permissions and
# limitations under the License.
from dataclasses import dataclass
from typing import Dict

from wca.scheduler.data_providers.cluster_data_provider import ClusterDataProvider
from wca.scheduler.data_providers.score import ScoreDataProvider, AppsProfile, NodesType


@dataclass
class ClusterScoreDataProvider(ClusterDataProvider, ScoreDataProvider):
    app_profiles_query = 'app_profile'
<<<<<<< HEAD
    node_type_query = 'node_type{nodename=%r}'
    nodes_types_query = 'node_type'

    def update(self):
        super().update()
        self.apps_profile = self.get_apps_profile()
        self.nodes_types = self.get_nodes_types()
=======
    node_type_query = 'node_type'
>>>>>>> b2407002

    def get_apps_profile(self) -> AppsProfile:
        query_result = self.prometheus.do_query(self.app_profiles_query, use_time=True)

        return {row['metric']['app']: float(row['value'][1])
                for row in query_result}

<<<<<<< HEAD
    # @TODO should be removed
    def get_node_type(self, node) -> NodeType:
        query = self.node_type_query % node
        query_result = self.prometheus.do_query(query, use_time=True)
        if len(query_result) > 0:
            node_type = query_result[0]['metric']['nodetype']
            if node_type == NodeType.DRAM:
                return NodeType.DRAM
            elif node_type == NodeType.PMEM:
                return NodeType.PMEM
        else:
            return NodeType.UNKNOWN

    def get_nodes_types(self) -> Dict[str, NodeType]:
        query = self.nodes_types_query
        query_result = self.prometheus.do_query(query, use_time=True)
        assert len(query_result) > 0

        nodes_types = {}
        for single_result in query_result:
            node_type = single_result['metric']['nodetype']
            node_name = single_result['metric']['nodename']

            if node_type == NodeType.DRAM:
                nodes_types[node_name] = NodeType.DRAM
            elif node_type == NodeType.PMEM:
                nodes_types[node_name] = NodeType.PMEM
            else:
                nodes_types[node_name] = NodeType.UNKNOWN

        return nodes_types
=======
    def get_nodes_type(self) -> NodesType:
        query_result = self.prometheus.do_query(self.node_type_query, use_time=True)
        return {row['metric']['nodename']: row['metric']['nodetype']
                for row in query_result}
>>>>>>> b2407002
<|MERGE_RESOLUTION|>--- conflicted
+++ resolved
@@ -21,17 +21,7 @@
 @dataclass
 class ClusterScoreDataProvider(ClusterDataProvider, ScoreDataProvider):
     app_profiles_query = 'app_profile'
-<<<<<<< HEAD
-    node_type_query = 'node_type{nodename=%r}'
-    nodes_types_query = 'node_type'
-
-    def update(self):
-        super().update()
-        self.apps_profile = self.get_apps_profile()
-        self.nodes_types = self.get_nodes_types()
-=======
     node_type_query = 'node_type'
->>>>>>> b2407002
 
     def get_apps_profile(self) -> AppsProfile:
         query_result = self.prometheus.do_query(self.app_profiles_query, use_time=True)
@@ -39,41 +29,7 @@
         return {row['metric']['app']: float(row['value'][1])
                 for row in query_result}
 
-<<<<<<< HEAD
-    # @TODO should be removed
-    def get_node_type(self, node) -> NodeType:
-        query = self.node_type_query % node
-        query_result = self.prometheus.do_query(query, use_time=True)
-        if len(query_result) > 0:
-            node_type = query_result[0]['metric']['nodetype']
-            if node_type == NodeType.DRAM:
-                return NodeType.DRAM
-            elif node_type == NodeType.PMEM:
-                return NodeType.PMEM
-        else:
-            return NodeType.UNKNOWN
-
-    def get_nodes_types(self) -> Dict[str, NodeType]:
-        query = self.nodes_types_query
-        query_result = self.prometheus.do_query(query, use_time=True)
-        assert len(query_result) > 0
-
-        nodes_types = {}
-        for single_result in query_result:
-            node_type = single_result['metric']['nodetype']
-            node_name = single_result['metric']['nodename']
-
-            if node_type == NodeType.DRAM:
-                nodes_types[node_name] = NodeType.DRAM
-            elif node_type == NodeType.PMEM:
-                nodes_types[node_name] = NodeType.PMEM
-            else:
-                nodes_types[node_name] = NodeType.UNKNOWN
-
-        return nodes_types
-=======
     def get_nodes_type(self) -> NodesType:
         query_result = self.prometheus.do_query(self.node_type_query, use_time=True)
         return {row['metric']['nodename']: row['metric']['nodetype']
-                for row in query_result}
->>>>>>> b2407002
+                for row in query_result}