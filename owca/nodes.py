--- conflicted
+++ resolved
@@ -21,55 +21,32 @@
 TaskId = str
 
 
-<<<<<<< HEAD
-class Task(ABC):
+@dataclass
+class Task:
     """Class used for abstracting information received from orchestration node service concerning single container
     (e.g. mesos container) or a group of containers (a mesos nested container or a kubernetes pod)."""
 
-    @abstractproperty
-    def name(self) -> str:
-        """Human-friendly name of task (usefull for logging and debugging)."""
-=======
-@dataclass
-class Task:
     # Human-friendly name of task
     name: str
 
     # Orchestration-level task identifier
     task_id: TaskId
->>>>>>> e7cf63d0
 
     # Path to cgroup that all processes reside in. Starts with leading "/".
+    #   e.g. /kubepods/bestefforts/9012839.
     cgroup_path: str
 
-<<<<<<< HEAD
-    @abstractproperty
-    def cgroup_path(self) -> str:
-        """Path to root cgroup that all processes reside.
-           Starts with leading "/".
-           e.g. /kubepods/bestefforts/9012839."""
+    # List of paths to subcgroups (if no subcgroups exist returns empty list).
+    subcgroups_paths: List[str]
 
-    @abstractproperty
-    def subcgroups_paths(self) -> List[str]:
-        """List of paths to subcgroups (if no subcgroups exist returns empty list)."""
-=======
     # Task metadata expressed as labels.
     labels: Dict[str, str]
->>>>>>> e7cf63d0
 
     # Initial resources assigned at orchestration level.
     resources: Dict[str, str]
 
-<<<<<<< HEAD
-    @abstractproperty
-    def resources(self) -> Dict[str, float]:
-        """Initial resources assigned to the task. """
-=======
     def __hash__(self):
-        """Every instance of task is uniquely identified by cgroup_path."""
         return hash(self.cgroup_path)
->>>>>>> e7cf63d0
-
 
 class Node(ABC):
     """Base class for tasks(workloads discover)."""
