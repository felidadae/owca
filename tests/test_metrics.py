# Copyright (c) 2018 Intel Corporation
#
# Licensed under the Apache License, Version 2.0 (the "License");
# you may not use this file except in compliance with the License.
# You may obtain a copy of the License at
#
#     http://www.apache.org/licenses/LICENSE-2.0
#
# Unless required by applicable law or agreed to in writing, software
# distributed under the License is distributed on an "AS IS" BASIS,
# WITHOUT WARRANTIES OR CONDITIONS OF ANY KIND, either express or implied.
# See the License for the specific language governing permissions and
# limitations under the License.


import pytest
from itertools import chain

from wca.mesos import create_metrics, sanitize_label
from wca.metrics import Metric, merge_measurements, MetricName, DerivedMetricName, METRICS_METADATA


@pytest.mark.parametrize('label_key,expected_label_key', (
    ('org.apache.ble', 'ble'),
    ('org.apache.aurora.metadata.foo', 'foo'),
    ('some.dots.found', 'some_dots_found'),
))
def test_sanitize_labels(label_key, expected_label_key):
    assert sanitize_label(label_key) == expected_label_key


@pytest.mark.parametrize('task_measurements,expected_metrics', (
        ({}, []),
        ({'cpu': 15},
         [Metric(name='cpu', value=15)]),
        ({'cpu': 15, 'ram': 30},
         [
             Metric(name='cpu', value=15),
             Metric(name='ram', value=30)
         ]),
))
def test_create_metrics(task_measurements, expected_metrics):
    got_metrics = create_metrics(task_measurements)
    assert expected_metrics == got_metrics


@pytest.mark.parametrize('measurements_list,expected_merge', (
    ([{}, {}], {}),
    ([{'m1': 3}, {'m1': 5}, {'m2': 7}], {'m1': 8, 'm2': 7}),
    ([{'m1': 8}, {'m1': 3, 'm2': 2}], {'m1': 11, 'm2': 2}),
    ([{'m1': 8}, {'m1': 3}], {'m1': 11}),
    ([{'m1': 8, 'm2': 3}, {'m1': 3, 'm2': 7}, {'m1': 3}], {'m1': 14, 'm2': 10}),
    ([{'ipc': 2}, {'ipc': 4}], {'ipc': 3}),
    ([{'ipc': 2}, {'ipc': 4}], {'ipc': 3}),
    ([{'ipc': 2}, {'ipc': 4}, {'m1': 2}, {'m1': 3}], {'ipc': 3, 'm1': 5}),
    ([{'cycles': 2}, {'cycles': 4}], {'cycles': 6}),
))
def test_merge_measurements(measurements_list, expected_merge):
    assert merge_measurements(measurements_list) == expected_merge


def test_metric_meta_exists():
    for metric_name in chain(MetricName, DerivedMetricName):
<<<<<<< HEAD
        assert metric_name in METRICS_METADATA, 'missing %s in METRICS_METADATA' % metric_name
=======
        assert metric_name in METRICS_METADATA, 'missing metadata for metric %s' % metric_name
>>>>>>> 873e7186
<|MERGE_RESOLUTION|>--- conflicted
+++ resolved
@@ -61,8 +61,4 @@
 
 def test_metric_meta_exists():
     for metric_name in chain(MetricName, DerivedMetricName):
-<<<<<<< HEAD
-        assert metric_name in METRICS_METADATA, 'missing %s in METRICS_METADATA' % metric_name
-=======
-        assert metric_name in METRICS_METADATA, 'missing metadata for metric %s' % metric_name
->>>>>>> 873e7186
+        assert metric_name in METRICS_METADATA, 'missing metadata for metric %s' % metric_name