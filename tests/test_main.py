--- conflicted
+++ resolved
@@ -20,10 +20,6 @@
 from owca.testing import create_open_mock
 
 import pytest
-<<<<<<< HEAD
-=======
-
->>>>>>> 4fa5007c
 
 yaml_config = '''
 runner: !DetectionRunner
@@ -113,11 +109,7 @@
 ]
 
 
-<<<<<<< HEAD
-@pytest.mark.skip('WIP')
-=======
 @pytest.mark.skip()
->>>>>>> 4fa5007c
 @mock.patch('sys.argv', ['owca', '-c', 'configs/see_yaml_config_variable_above.yaml',
                          '-r', 'example.external_package:ExampleDetector', '-l', 'trace',
                          '--root'])
@@ -125,10 +117,7 @@
 @mock.patch('owca.config.exists', return_value=True)
 @mock.patch('owca.config.open', mock.mock_open(read_data=yaml_config))
 @mock.patch('owca.mesos.MesosNode.get_tasks', return_value=mesos_tasks_mocks)
-<<<<<<< HEAD
 @mock.patch('owca.resctrl.ResGroup.add_tasks')
-=======
->>>>>>> 4fa5007c
 @mock.patch('owca.containers.PerfCounters')
 @mock.patch('owca.runner.DetectionRunner.wait_or_finish', return_value=False)
 @mock.patch('builtins.open', new=create_open_mock({
