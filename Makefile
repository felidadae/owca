# Shell variables which may customize behaviour of this Makefiles:
# * ADDITIONAL_PEX_OPTIONS
# 	additional flags which can be passed to pex tool to be used while building distribution files
# * OPTIONAL_FEATURES
# 	space seperated list of optional features to be included in the build of pex files;
# 	optional features list:
# 	* kafka_storage

PEX_OPTIONS = -v -R component-licenses --cache-dir=.pex-build $(ADDITIONAL_PEX_OPTIONS)
ENV_SAFE = env PYTHONPATH=. INCLUDE_UNSAFE_CONFLUENT_KAFKA_WHEEL=no
ENV_UNSAFE = env PYTHONPATH=. INCLUDE_UNSAFE_CONFLUENT_KAFKA_WHEEL=yes

OPTIONAL_MODULES =
ifeq ($(OPTIONAL_FEATURES),kafka_storage)
	OPTIONAL_MODULES = 'confluent-kafka-python'
endif


# Do not really on artifacts created by make for all targets.
<<<<<<< HEAD
.PHONY: all venv flake8 bandit unit wca_package bandit_pex wrapper_package clean tests check dist
=======
.PHONY: all venv flake8 bandit unit wca_package wrapper_package clean tests check dist
>>>>>>> d18a1f05

all: venv check dist

venv:
	@echo Preparing virtual enviornment using pipenv.
	pipenv --version
	env PIPENV_QUIET=true pipenv install --dev

flake8:
	@echo Checking code quality.
	pipenv run flake8 wca tests example workloads

<<<<<<< HEAD
bandit:
	@echo Checking code with bandit.
	pipenv run bandit -r wca -s B101 -f html -o wca-bandit.html

bandit_pex:
	@echo Checking pex with bandit.
	unzip dist/wca.pex -d dist/wca-pex-bandit
	pipenv run bandit -r dist/wca-pex-bandit/.deps -s B101 -f html -o wca-pex-bandit.html || true
	rm -rf dist/wca-pex-bandit

unit:
=======
bandit: 
	@echo Checking code with bandit.
	pipenv run bandit -r wca -s B101

unit: 
>>>>>>> d18a1f05
	@echo Running unit tests.
	pipenv run env PYTHONPATH=.:workloads/wrapper pytest --cov-report term-missing --cov=wca tests --ignore=tests/e2e/test_wca_metrics.py

junit:
	@echo Running unit tests.
	pipenv run env PYTHONPATH=.:workloads/wrapper pytest --cov-report term-missing --cov=wca tests --junitxml=unit_results.xml -vvv -s --ignore=tests/e2e/test_wca_metrics.py
<<<<<<< HEAD

WCA_IMAGE := wca-$(shell git rev-parse HEAD)
test:
	CID=$$(cat .cidfile); \
	echo $$CID > dupa

WCA_IMAGE := wca-$(shell git rev-parse HEAD)
wca_package_in_docker:
	@echo Building wca pex file inside docker and copying to ./dist/wca.pex
	@echo WCA image name is: $(WCA_IMAGE)
	sudo docker build --network host --target wca -f Dockerfile -t $(WCA_IMAGE) .
	rm -rf .cidfile && sudo docker create --cidfile=.cidfile $(WCA_IMAGE)
	CID=$$(cat .cidfile); \
	mkdir -p dist; \
	sudo docker cp $$CID:/wca/dist/wca.pex dist/ && \
	sudo docker rm $$CID && \
	sudo chown -R $$USER:$$USER dist/wca.pex && sudo rm .cidfile
=======
>>>>>>> d18a1f05

wca_package:
	@echo Building wca pex file.
	-rm .pex-build/wca*
	-rm -rf .pex-build
	-rm dist/wca.pex
	-rm -rf wca.egg-info
	pipenv run $(ENV_SAFE) pex . $(OPTIONAL_MODULES) $(PEX_OPTIONS) -o dist/wca.pex -m wca.main:main
	./dist/wca.pex --version

wca_package_unsafe:
	@echo Building wca pex file.
	-rm .pex-build/wca*
	-rm -rf .pex-build
	-rm dist/wca.pex
	-rm -rf wca.egg-info
	pipenv run $(ENV_UNSAFE) pex . $(OPTIONAL_MODULES) $(PEX_OPTIONS) -o dist/wca.pex -m wca.main:main
	./dist/wca.pex --version

wrapper_package:
	@echo Building wrappers pex files.
	-sh -c 'rm -f .pex-build/*wrapper.pex'
	-rm -rf .pex-build
	pipenv run $(ENV_UNSAFE) pex . -D workloads/wrapper $(PEX_OPTIONS) -o dist/wrapper.pex -m wrapper.wrapper_main
	pipenv run $(ENV_UNSAFE) pex . -D workloads/wrapper $(PEX_OPTIONS) -o dist/example_workload_wrapper.pex -m wrapper.parser_example_workload
	pipenv run $(ENV_UNSAFE) pex . -D workloads/wrapper $(PEX_OPTIONS) -o dist/specjbb_wrapper.pex -m wrapper.parser_specjbb
	pipenv run $(ENV_UNSAFE) pex . -D workloads/wrapper $(PEX_OPTIONS) -o dist/ycsb_wrapper.pex -m wrapper.parser_ycsb
	pipenv run $(ENV_UNSAFE) pex . -D workloads/wrapper $(PEX_OPTIONS) -o dist/rpc_perf_wrapper.pex -m wrapper.parser_rpc_perf
	pipenv run $(ENV_UNSAFE) pex . -D workloads/wrapper $(PEX_OPTIONS) -o dist/tensorflow_benchmark_training_wrapper.pex -m wrapper.parser_tensorflow_benchmark_training
	pipenv run $(ENV_UNSAFE) pex . -D workloads/wrapper $(PEX_OPTIONS) -o dist/tensorflow_benchmark_prediction_wrapper.pex -m wrapper.parser_tensorflow_benchmark_prediction
	pipenv run $(ENV_UNSAFE) pex . -D workloads/wrapper $(PEX_OPTIONS) -o dist/mutilate_wrapper.pex -m wrapper.parser_mutilate
	pipenv run $(ENV_UNSAFE) pex . -D workloads/wrapper $(PEX_OPTIONS) -o dist/cassandra_stress_wrapper.pex -m wrapper.parser_cassandra_stress
	pipenv run $(ENV_UNSAFE) pex . -D workloads/wrapper $(PEX_OPTIONS) -o dist/stress_ng_wrapper.pex -m wrapper.parser_stress_ng
	./dist/wrapper.pex --help >/dev/null

check: flake8 bandit unit

dist: wca_package wrapper_package

clean:
	@echo Cleaning.
	rm -rf .pex-build
	rm -rf wca.egg-info
	rm -rf dist
	pipenv --rm<|MERGE_RESOLUTION|>--- conflicted
+++ resolved
@@ -17,11 +17,7 @@
 
 
 # Do not really on artifacts created by make for all targets.
-<<<<<<< HEAD
 .PHONY: all venv flake8 bandit unit wca_package bandit_pex wrapper_package clean tests check dist
-=======
-.PHONY: all venv flake8 bandit unit wca_package wrapper_package clean tests check dist
->>>>>>> d18a1f05
 
 all: venv check dist
 
@@ -34,7 +30,6 @@
 	@echo Checking code quality.
 	pipenv run flake8 wca tests example workloads
 
-<<<<<<< HEAD
 bandit:
 	@echo Checking code with bandit.
 	pipenv run bandit -r wca -s B101 -f html -o wca-bandit.html
@@ -46,25 +41,12 @@
 	rm -rf dist/wca-pex-bandit
 
 unit:
-=======
-bandit: 
-	@echo Checking code with bandit.
-	pipenv run bandit -r wca -s B101
-
-unit: 
->>>>>>> d18a1f05
 	@echo Running unit tests.
 	pipenv run env PYTHONPATH=.:workloads/wrapper pytest --cov-report term-missing --cov=wca tests --ignore=tests/e2e/test_wca_metrics.py
 
 junit:
 	@echo Running unit tests.
 	pipenv run env PYTHONPATH=.:workloads/wrapper pytest --cov-report term-missing --cov=wca tests --junitxml=unit_results.xml -vvv -s --ignore=tests/e2e/test_wca_metrics.py
-<<<<<<< HEAD
-
-WCA_IMAGE := wca-$(shell git rev-parse HEAD)
-test:
-	CID=$$(cat .cidfile); \
-	echo $$CID > dupa
 
 WCA_IMAGE := wca-$(shell git rev-parse HEAD)
 wca_package_in_docker:
@@ -77,8 +59,6 @@
 	sudo docker cp $$CID:/wca/dist/wca.pex dist/ && \
 	sudo docker rm $$CID && \
 	sudo chown -R $$USER:$$USER dist/wca.pex && sudo rm .cidfile
-=======
->>>>>>> d18a1f05
 
 wca_package:
 	@echo Building wca pex file.
