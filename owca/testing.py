--- conflicted
+++ resolved
@@ -81,17 +81,6 @@
     metrics = []
     for task_id in contending_task_ids:
         uuid = _create_uuid_from_tasks_ids(contending_task_ids + [contended_task_id])
-<<<<<<< HEAD
-        metrics.append(Metric(
-            name='anomaly',
-            value=1,
-            labels=dict(
-                contended_task_id=contended_task_id, contending_task_id=task_id,
-                resource=ContendedResource.MEMORY_BW, uuid=uuid, type='contention'
-            ),
-            type=MetricType.COUNTER
-        ))
-=======
         metric = Metric(name='anomaly', value=1,
                         labels=dict(contended_task_id=contended_task_id, contending_task_id=task_id,
                                     resource=ContendedResource.MEMORY_BW, uuid=uuid,
@@ -102,7 +91,6 @@
         if contended_task_id in labels:
             metric.labels.update(labels[contended_task_id])
         metrics.append(metric)
->>>>>>> 46ddaf07
     return metrics
 
 
