--- conflicted
+++ resolved
@@ -28,15 +28,11 @@
     spec=platforms.Platform, sockets=1,
     rdt_cbm_mask='fffff', rdt_min_cbm_bits=1, rdt_mb_control_enabled=False, rdt_num_closids=2)
 
-
-<<<<<<< HEAD
 CPU_USAGE=23
 CPU_COUNT = 8.
 TIME_TICK=1234567890.123
 TASK_UUID='fake-uuid'
-=======
 @patch('resource.getrusage', return_value=Mock(ru_maxrss=1234))
->>>>>>> 25fb3bd8
 @patch('owca.platforms.collect_platform_information', return_value=(
         platform_mock, [metric('platform-cpu-usage')], {}))
 @patch('owca.testing._create_uuid_from_tasks_ids', return_value=TASK_UUID)
@@ -48,7 +44,7 @@
 @patch('owca.containers.Cgroup.get_measurements', return_value=dict(cpu_usage=CPU_USAGE))
 @patch('time.time', return_value=TIME_TICK)
 @pytest.mark.parametrize('subcgroups', ([], ['/t1/c1'], ['/t1/c1', '/t1/c2']))
-def test_detection_runner_containers_state(_1,_2,_3,_4,_5,_6,_7,_8,_9, subcgroups):
+def test_detection_runner_containers_state(_1,_2,_3,_4,_5,_6,_7,_8,_9, _10, subcgroups):
     """Tests proper interaction between runner instance and functions for
     creating anomalies and calculating the desired state.
     Also tests labelling of metrics during iteration loop.
@@ -103,16 +99,6 @@
     assert metrics_storage.store.call_args[0][0] == [
         Metric('owca_up', type=MetricType.COUNTER, value=TIME_TICK, labels=extra_labels),
         Metric('owca_tasks', type=MetricType.GAUGE, value=1, labels=extra_labels),
-<<<<<<< HEAD
-        metric('platform-cpu-usage', labels=extra_labels),
-        Metric(name='cpu_usage', value=CPU_USAGE * (len(subcgroups) if subcgroups else 1),
-               labels=dict(extra_labels, **task_labels_sanitized_with_task_id))]
-
-    # And second time:
-    #   2) After calling detect to store information about detected anomalies.
-    expected_anomaly_metrics = anomaly_metrics(contended_task_id=contended_task_id,
-                                               contending_task_ids=contending_task_ids)
-=======
         Metric('owca_memory_usage_bytes', type=MetricType.GAUGE, value=2468*1024,
                labels=extra_labels),
         Metric('owca_duration_seconds', value=0.0, type='gauge',
@@ -127,14 +113,14 @@
                labels=dict(extra_labels, function='sleep')),
         Metric('owca_duration_seconds', value=0.0, type='gauge',
                labels=dict(extra_labels, function='sync')),
-        metric('platform-cpu-usage', labels=extra_labels),  # Store metrics from platform ...
-        Metric(name='cpu_usage', value=23,
-               labels=dict(extra_labels, **task_labels_sanitized_with_task_id)),
-    ]
+        metric('platform-cpu-usage', labels=extra_labels),
+        Metric(name='cpu_usage', value=CPU_USAGE * (len(subcgroups) if subcgroups else 1),
+               labels=dict(extra_labels, **task_labels_sanitized_with_task_id))]
 
-    # 2. After calling detect to store information about detected anomalies.
-    expected_anomaly_metrics = anomaly_metrics('task1', ['task2'])
->>>>>>> 25fb3bd8
+    # And second time:
+    #   2) After calling detect to store information about detected anomalies.
+    expected_anomaly_metrics = anomaly_metrics(contended_task_id=contended_task_id,
+                                               contending_task_ids=contending_task_ids)
     for m in expected_anomaly_metrics:
         m.labels.update(extra_labels)
     expected_anomaly_metrics.extend([
