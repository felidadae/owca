--- conflicted
+++ resolved
@@ -1,28 +1,15 @@
 import logging
-<<<<<<< HEAD
 import math
 from typing import List, Dict, Union, Tuple, Optional, Set
-=======
-from typing import List, Dict
->>>>>>> e69a0634
 
 from dataclasses import dataclass
 from enum import Enum
 
-<<<<<<< HEAD
 from wca.allocators import Allocator, TasksAllocations, AllocationType, TaskAllocations
 from wca.detectors import Anomaly, TaskData, TasksData, TaskResource
 from wca.logger import TRACE
 from wca.metrics import Metric, MetricName, Measurements
-=======
-from wca.allocators import Allocator, TasksAllocations, AllocationType
-from wca.detectors import Anomaly, TaskData, TasksData
-from wca.logger import TRACE
-from wca.metrics import Metric, MetricName
->>>>>>> e69a0634
 from wca.platforms import Platform, encode_listformat, decode_listformat
-
-# from pprint import pprint
 
 log = logging.getLogger(__name__)
 
@@ -41,7 +28,6 @@
 
 @dataclass
 class NUMAAllocator(Allocator):
-<<<<<<< HEAD
     class AlgorithmName(Enum):
         """solve bin packing problem by heuristic which takes the biggest first"""
         fill_biggest_first = 'fill_biggest_first'
@@ -52,8 +38,6 @@
 
     algorithm: AlgorithmName = AlgorithmName.fill_biggest_first
 
-=======
->>>>>>> e69a0634
     # minimal value of task_balance so the task is not skipped during rebalancing analysis
     # by default turn off, none of tasks are skipped due to this reason
     loop_min_task_balance: float = 0.0
@@ -66,13 +50,8 @@
     # if None re-migration of pages for tasks disabled
     migrate_pages_min_task_balance: Optional[float] = 0.95
 
-<<<<<<< HEAD
-    # cgroups based memory migration and pinning
-=======
-    # Cgroups based memory migration and pinning
+    # cgroups based memory migration, cpu and memory pinning
     cgroups_cpus_binding: bool = True
-    # Cgroups based memory migration and pinning
->>>>>>> e69a0634
     cgroups_memory_binding: bool = False
     # can be used only when cgroups_memory_binding is set to True
     cgroups_memory_migrate: bool = False
@@ -90,46 +69,9 @@
         self._log_initial(platform, tasks_data)
 
         # 1. First, get current state of the system
-<<<<<<< HEAD
         tasks_memory: TasksMemory = _build_tasks_memory(tasks_data, platform)
         balanced_memory: BalancedMemory = _build_balanced_memory(tasks_memory, tasks_data, platform)
         _log_initial_state(tasks_data, balanced_memory, extra_metrics)
-=======
-        for task, memory, preferences in tasks_memory:
-            current_node = _get_current_node(
-                decode_listformat(tasks_data[task].allocations[AllocationType.CPUSET_CPUS]),
-                platform.node_cpus)
-            log.log(TRACE, "Task: %s Memory: %d Preferences: %s, Current node: %d" % (
-                task, memory, preferences, current_node))
-            tasks_current_nodes[task] = current_node
-
-            if current_node >= 0:
-                # log.debug("task already placed, recording state")
-                balanced_memory[current_node].append((task, memory))
-
-                task_balance = preferences[current_node]
-                if self.migrate_pages and task_balance < self.migrate_pages_min_task_balance:
-                    tasks_to_balance.append(task)
-
-        balance_task = None
-        balance_task_node = None
-        balance_task_candidate = None
-        balance_task_node_candidate = None
-
-        log.log(TRACE, "Current state of the system: %s" % balanced_memory)
-        log.log(TRACE, "Current state of the system per node: %s" % {
-            node: sum(t[1] for t in tasks) / 2 ** 10 for node, tasks in balanced_memory.items()})
-        log.debug("Current task assigments: %s" % {
-            node: len(tasks) for node, tasks in balanced_memory.items()})
-
-        for node, tasks_with_memory in balanced_memory.items():
-            extra_metrics.extend([
-                Metric('numa__balanced_memory_tasks', value=len(tasks_with_memory),
-                       labels=dict(numa_node=str(node))),
-                Metric('numa__balanced_memory_size', value=sum([m for t, m in tasks_with_memory]),
-                       labels=dict(numa_node=str(node)))
-            ])
->>>>>>> e69a0634
 
         if self.dryrun:
             return allocations, [], extra_metrics
@@ -138,39 +80,9 @@
         log.log(TRACE, 'Starting re-balancing analysis')
         balance_task, balance_task_node = None, None
 
-<<<<<<< HEAD
         task_memory: TaskMemory
         for task_memory in tasks_memory:
             task, memory_limit, preferences = task_memory
-=======
-        for task, memory, preferences in tasks_memory:
-            log.log(TRACE, "Task %r: Memory: %d Preferences: %s" % (task, memory, preferences))
-            current_node = _get_current_node(
-                decode_listformat(tasks_data[task].allocations[AllocationType.CPUSET_CPUS]),
-                platform.node_cpus)
-            most_used_node = _get_most_used_node(preferences)
-            best_memory_node = _get_best_memory_node(memory, balanced_memory)
-            most_free_memory_node = \
-                _get_most_free_memory_node(memory,
-                                           platform.measurements[
-                                               MetricName.PLATFORM_MEM_NUMA_FREE_BYTES])
-
-            data: TaskData = tasks_data[task]
-
-            extra_metrics.extend([
-                Metric('numa__task_current_node', value=current_node,
-                       labels=data.labels),
-                Metric('numa__task_most_used_node', value=most_used_node,
-                       labels=data.labels),
-                Metric('numa__task_best_memory_node', value=best_memory_node,
-                       labels=data.labels),
-                Metric('numa__task_best_memory_node_preference', value=preferences[most_used_node],
-                       labels=data.labels),
-                Metric('numa__task_most_free_memory_mode', value=most_free_memory_node,
-                       labels=data.labels)
-            ])
-
->>>>>>> e69a0634
             self._pages_to_move.setdefault(task, 0)
             task_data: TaskData = tasks_data[task]
             current_node = _get_current_node(task_data.allocations, platform)
@@ -186,68 +98,16 @@
                 elif self.algorithm == self.AlgorithmName.fill_biggest_first:
                     balance_task, balance_task_node = self.fill_biggest_first(task, memory_limit, balanced_memory)
 
-<<<<<<< HEAD
                 # Validate if we have enough memory to migrate to desired node.
                 if balance_task is not None:
                     if self.free_space_check and not _is_enough_memory_on_target(memory_limit, balance_task_node,
                                                                                  platform, task_data.measurements):
                         log.debug("\tIGNORE CHOSEN: not enough free space on target node %s", balance_task_node)
                         balance_task, balance_task_node = None, None
-=======
-            log.log(TRACE, "Analysing task %r: Most used node: %d,"
-                           " Best free node: %d, Best memory node: %d" %
-                    (task, most_used_node, most_free_memory_node, best_memory_node))
-
-            # if not yet task found for balancing
-            if balance_task is None and balance_task_node is None:
-
-                # Give a chance for AutoNUMA to re-balance memory
-                if preferences[most_used_node] < self.loop_min_task_balance:
-                    log.log(TRACE, "   THRESHOLD: not most of the memory balanced, continue")
-                    continue
-
-                if self.double_match and \
-                        (most_used_node == best_memory_node
-                         or most_used_node == most_free_memory_node):
-                    log.log(TRACE, "   OK: found task for balancing: %s", task)
-                    balance_task = task
-                    balance_task_node = most_used_node
-                    # break # commented to give a chance to generate other metrics
-
-                elif self.candidate and balance_task_candidate is None \
-                        and balance_task_node_candidate is None:
-                    log.log(TRACE, '   CANDIT: not perfect match'
-                                   ', but remember as candidate, continue')
-                    balance_task_candidate = task
-                    balance_task_node_candidate = best_memory_node
-                    # balance_task_node_candidate = most_free_memory_node
-
-                else:
-                    log.log(TRACE, "   IGNORE: not perfect match"
-                                   "and candidate set(disabled), continue")
-                # break # commented to give a chance to generate other metrics
-
-            # if most_used_node != most_free_memory_node:
-            #     continue
-
-            # pref_nodes = {}
-            # for node in preferences:
-            #     print(preferences[node])
-            #     print(( memory / (sum([k[1] for k in balanced_memory[node]])+memory))/2)
-            #     # pref_nodes[node] = max(preferences[node],
-            #     #     ( memory / (sum([k[1] for k in balanced_memory[node]])+memory))/2)
-            #     pref_nodes[node] = preferences[node]
-            #     # pref_nodes[node] = ( memory/(sum([k[1] for k in balanced_memory[node]])+memory))
-            # pprint(pref_nodes)
-            # best_node = sorted(pref_nodes.items(), reverse=True, key=lambda x: x[1])[0][0]
-            # # pprint(best_node)
-            # balanced_memory[best_node].append((task, memory))
->>>>>>> e69a0634
 
         # Do not send metrics of not existing tasks.
         self._update_pages_to_move(tasks_data)
 
-<<<<<<< HEAD
         # 3. Perform CPU pinning with optional memory binding and forced migration on >>balance_task<<
 
         if balance_task is not None:
@@ -306,55 +166,6 @@
                 log.debug("Assign task %s to node %s with memory migrate" %
                           (balance_task, balance_task_node))
                 allocations[balance_task][AllocationType.CPUSET_MEM_MIGRATE] = 1
-=======
-        # 3. Perform CPU pinning with optional memory bingind and forced migration.
-        if balance_task is None and balance_task_node is None:
-            if balance_task_candidate is not None and balance_task_node_candidate is not None:
-                log.debug('Task %r: Using candidate rule', balance_task_candidate)
-                balance_task = balance_task_candidate
-                balance_task_node = balance_task_node_candidate
-                self._candidates_moves += 1
-        else:
-            self._match_moves += 1
-
-        if balance_task is not None and balance_task_node is not None:
-            log.debug("Task %r: assiging to node %s." % (balance_task, balance_task_node))
-            allocations[balance_task] = {}
-            if self.cgroups_cpus_binding:
-                allocations[balance_task][AllocationType.CPUSET_CPUS] = \
-                    encode_listformat(platform.node_cpus[balance_task_node])
-
-            if self.cgroups_memory_binding:
-                allocations[balance_task][
-                    AllocationType.CPUSET_MEMS] = encode_listformat({balance_task_node})
-
-                # Instant memory migrate.
-                if self.cgroups_memory_migrate:
-                    log.debug("Assign task %s to node %s with memory migrate" %
-                              (balance_task, balance_task_node))
-                    allocations[balance_task][AllocationType.CPUSET_MEMORY_MIGRATE] = 1
-
-            if self.migrate_pages:
-                self._pages_to_move[balance_task] += get_pages_to_move(
-                    balance_task, tasks_data, balance_task_node, 'assignment')
-                allocations.setdefault(balance_task, {})
-                allocations[balance_task][AllocationType.MIGRATE_PAGES] = balance_task_node
-
-        # 5. Memory migragtion
-        # If nessesary migrate pages to least used node, for task that are still not there.
-        least_used_node = sorted(
-            platform.measurements[MetricName.PLATFORM_MEM_NUMA_FREE_BYTES].items(), reverse=True,
-            key=lambda x: x[1])[0][0]
-        log.log(TRACE, 'Least used node: %s', least_used_node)
-        log.log(TRACE, 'Tasks to balance: %s', tasks_to_balance)
-
-        if self.migrate_pages:
-            for task in tasks_to_balance:
-                if tasks_current_nodes[task] == least_used_node:
-                    current_node = tasks_current_nodes[task]
-                    self._pages_to_move[task] += get_pages_to_move(
-                        task, tasks_data, current_node, 'unbalanced')
->>>>>>> e69a0634
 
         if self.migrate_pages:
             self._pages_to_move[balance_task] += _get_pages_to_move(
@@ -472,10 +283,9 @@
     data: TaskData = tasks_data[task]
     pages_to_move = sum(
         v for node, v
-        in data.measurements[MetricName.TASK_MEM_NUMA_PAGES].items()
+        in data.measurements[MetricName.MEM_NUMA_STAT_PER_TASK].items()
         if node != target_node)
     log.debug('Task: %s Moving %s MB to node %s reason %s', task,
-<<<<<<< HEAD
               (pages_to_bytes(pages_to_move)) / MB, target_node, reason)
     return pages_to_move
 
@@ -483,15 +293,6 @@
 def _get_platform_total_memory(platform: Platform) -> int:
     return sum(platform.measurements[MetricName.MEM_NUMA_FREE].values()) + \
            sum(platform.measurements[MetricName.MEM_NUMA_USED].values())
-=======
-              (pages_to_move * 4096) / 1024 ** 2, target_node, reason)
-    return pages_to_move
-
-
-def _platform_total_memory(platform):
-    return sum(platform.measurements[MetricName.PLATFORM_MEM_NUMA_FREE_BYTES].values()) + \
-           sum(platform.measurements[MetricName.PLATFORM_MEM_NUMA_USED_BYTES].values())
->>>>>>> e69a0634
 
 
 def _get_task_memory_limit(task_measurements: Measurements, total_memory: int, task: TaskId,
@@ -518,25 +319,14 @@
     return 0
 
 
-<<<<<<< HEAD
 def _get_numa_node_preferences(task_measurements: Measurements, numa_nodes: int) -> Preferences:
     ret = {node_id: 0 for node_id in range(0, numa_nodes)}
-    if MetricName.MEM_NUMA_STAT_PER_TASK in task_measurements:
-        metrics_val_sum = sum(task_measurements[MetricName.MEM_NUMA_STAT_PER_TASK].values())
-        for node_id, metric_val in task_measurements[MetricName.MEM_NUMA_STAT_PER_TASK].items():
-            ret[int(node_id)] = round(metric_val / max(1, metrics_val_sum), 4)
-    else:
-        log.warning('{} metric not available, crucial for numa_allocator!'.format(MetricName.MEM_NUMA_STAT_PER_TASK))
-=======
-def _get_numa_node_preferences(task_measurements, platform: Platform) -> Dict[int, float]:
-    ret = {node_id: 0 for node_id in range(0, platform.numa_nodes)}
     if MetricName.TASK_MEM_NUMA_PAGES in task_measurements:
         metrics_val_sum = sum(task_measurements[MetricName.TASK_MEM_NUMA_PAGES].values())
         for node_id, metric_val in task_measurements[MetricName.TASK_MEM_NUMA_PAGES].items():
             ret[int(node_id)] = round(metric_val / max(1, metrics_val_sum), 4)
     else:
-        log.warning('{} metric not available'.format(MetricName.TASK_MEM_NUMA_PAGES))
->>>>>>> e69a0634
+        log.warning('{} metric not available, crucial for numa_allocator!'.format(MetricName.MEM_NUMA_STAT_PER_TASK))
     return ret
 
 
@@ -568,7 +358,6 @@
     return -1
 
 
-<<<<<<< HEAD
 def _get_best_memory_node(memory_limit: MemoryLimit, balanced_memory: BalancedMemory) -> NumaNodeId:
     """memory -- memory limit"""
     log.log(TRACE, "Started _get_best_memory_node")
@@ -581,13 +370,6 @@
 
 
 def _get_best_memory_nodes(memory_limit: MemoryLimit, balanced_memory: BalancedMemory) -> Set[NumaNodeId]:
-=======
-def _get_best_memory_node(memory, balanced_memory):
-    """for equal task memory, choose node with less allocated memory by WCA"""
-    if memory == 0:
-        return balanced_memory[0]
-
->>>>>>> e69a0634
     d = {}
     for node in balanced_memory:
         d[node] = round(math.log10((sum([k[1] for k in balanced_memory[node]]) + memory_limit)), 1)
