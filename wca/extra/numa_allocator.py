--- conflicted
+++ resolved
@@ -17,32 +17,24 @@
 class NUMAAllocator(Allocator):
 
     # minimal value of task_balance so the task is not skipped during rebalancing analysis
-<<<<<<< HEAD
-    loop_min_task_balance: float = 0.0  # by default turn off, none of tasks are skipped due to this reason
-=======
     # by default turn off, none of tasks are skipped due to this reason
     loop_min_task_balance: float = 0.0
->>>>>>> 13e89cd7
 
     # syscall "migrate pages" per process memory migration
     migrate_pages: bool = True
     migrate_pages_min_task_balance: float = 0.95
 
-    # Cgroups based memory migration and pinning
+    # cgroups based memory migration and pinning
     cgroups_memory_binding: bool = False
-<<<<<<< HEAD
-    cgroups_memory_migrate: bool = False  # can be used only when cgroups_memory_binding is set to True
-
-    # use candidate
-    candidate: bool = False
-=======
     # can be used only when cgroups_memory_binding is set to True
     cgroups_memory_migrate: bool = False
 
-    # algos: use candidate
-    double_match: bool = False
-    candidate: bool = True
->>>>>>> 13e89cd7
+    # if use standard algorithm
+    double_match: bool = True
+
+    # if the >>balance_task<< search loop was finished without success,
+    # returns the first available task
+    candidate: bool = False
 
     # dry-run (for comparinson only)
     dryrun: bool = False
@@ -60,15 +52,9 @@
             tasks_allocations: TasksAllocations,
     ) -> (TasksAllocations, List[Anomaly], List[Metric]):
         log.debug('NUMAAllocator v7: dryrun=%s cgroups_memory_binding/migrate=%s/%s'
-<<<<<<< HEAD
-                  ' migrate_pages=%s candidate=%s tasks=%s', self.dryrun, 
-                  self.cgroups_memory_binding, self.cgroups_memory_migrate, 
-                  self.migrate_pages, self.candidate, len(tasks_labels))
-=======
                   ' migrate_pages=%s double_match/candidate=%s/%s tasks=%s', self.dryrun,
                   self.cgroups_memory_binding, self.cgroups_memory_migrate,
                   self.migrate_pages, self.double_match, self.candidate, len(tasks_labels))
->>>>>>> 13e89cd7
         log.log(TRACE, 'Moves match=%s candidates=%s', self._match_moves, self._candidates_moves)
         log.log(TRACE, 'Tasks resources %r', tasks_resources)
         allocations = {}
@@ -129,21 +115,14 @@
         if self.dryrun:
             return allocations, [], extra_metrics
 
-<<<<<<< HEAD
         # 2. Re-balancing analysis
 
-=======
-        # 3. Re-balancing analysis
->>>>>>> 13e89cd7
         log.log(TRACE, 'Starting re-balancing analysis')
 
         balance_task = None
         balance_task_node = None
         balance_task_candidate = None
         balance_task_node_candidate = None
-
-
-
 
         # ----------------- begin the loop to find >>balance_task<< -------------------------------
         for task, memory, preferences in tasks_memory:
@@ -191,53 +170,39 @@
                            " Best free node: %d, Best memory node: %d" %
                            (task, most_used_node, most_free_memory_node, best_memory_node))
 
-<<<<<<< HEAD
             # If not yet task found for balancing.
             if balance_task is None:
                 if preferences[most_used_node] < self.loop_min_task_balance:
                     log.log(TRACE, "   THRESHOLD: skipping due to loop_min_task_balance")
                     continue
 
-                if len(most_used_nodes.intersection(best_memory_nodes)) == 1:
-                    log.debug("   OK: found task for best memory node")
-                    balance_task = task
-                    balance_task_node = list(most_used_nodes.intersection(best_memory_nodes))[0]
-                elif len(most_used_nodes.intersection(most_free_memory_nodes)) == 1:
-                    log.debug("   OK: found task for most free memory node")
-                    balance_task = task
-                    balance_task_node = list(most_used_nodes.intersection(most_free_memory_nodes))[0]
-                elif most_used_node in best_memory_nodes or most_used_node in most_free_memory_nodes:
-                    log.debug("   OK: minimized migrations case")
-=======
-            # if not yet task found for balancing
-            if balance_task is None and balance_task_node is None:
-
-                # Give a chance for AutoNUMA to re-balance memory
-                if preferences[most_used_node] < self.loop_min_task_balance:
-                    log.log(TRACE, "   THRESHOLD: not most of the memory balanced, continue")
-                    continue
-
-                if self.double_match and \
-                    (most_used_node == best_memory_node
-                     or most_used_node == most_free_memory_node):
-                    log.log(TRACE, "   OK: found task for balancing: %s", task)
->>>>>>> 13e89cd7
-                    balance_task = task
-                    balance_task_node = most_used_node
-                    # break # commented to give a chance to generate other metrics
-                elif len(best_memory_nodes.intersection(most_free_memory_nodes)) == 1:
-                    log.debug("   OK: task not local, but both best available has only one alternative")
-                    balance_task = task
-                    balance_task_node = list(best_memory_nodes.intersection(most_free_memory_nodes))[0]
+                if self.double_match:
+                    if len(most_used_nodes.intersection(best_memory_nodes)) == 1:
+                        log.debug("   OK: found task for best memory node")
+                        balance_task = task
+                        balance_task_node = list(most_used_nodes.intersection(best_memory_nodes))[0]
+                    elif len(most_used_nodes.intersection(most_free_memory_nodes)) == 1:
+                        log.debug("   OK: found task for most free memory node")
+                        balance_task = task
+                        balance_task_node = list(most_used_nodes.intersection(most_free_memory_nodes))[0]
+                    elif most_used_node in best_memory_nodes or most_used_node in most_free_memory_nodes:
+                        log.debug("   OK: minimized migrations case")
+                        balance_task = task
+                        balance_task_node = most_used_node
+                        # break # commented to give a chance to generate other metrics
+                    elif len(best_memory_nodes.intersection(most_free_memory_nodes)) == 1:
+                        log.debug("   OK: task not local, but both best available has only one alternative")
+                        balance_task = task
+                        balance_task_node = list(best_memory_nodes.intersection(most_free_memory_nodes))[0]
+                    else:
+                        log.debug("   IGNORE: no good decisions can be made now for this task, continue")
                 # --- candidate functionality ---
-                elif self.candidate and balance_task_candidate is None:
+                if self.candidate and balance_task_candidate is None:
                     log.log(TRACE, '   CANDIT: not perfect match'
                                    ', but remember as candidate, continue')
                     balance_task_candidate = task
                     balance_task_node_candidate = best_memory_node
                 # --- end of candidate functionality ---
-                else:
-                    log.debug("   IGNORE: no good decisions can be made now for this task, continue")
 
                 # Validate if we have enough memory to migrate to desired node:
                 if balance_task is not None:
@@ -269,12 +234,7 @@
             self._match_moves += 1
 
             if self.cgroups_memory_binding:
-<<<<<<< HEAD
                 allocations[balance_task][AllocationType.CPUSET_MEMS] = encode_listformat({balance_task_node})
-=======
-                allocations[balance_task][
-                    AllocationType.CPUSET_MEMS] = encode_listformat({balance_task_node})
->>>>>>> 13e89cd7
 
                 if self.cgroups_memory_migrate:
                     log.debug("Assign task %s to node %s with memory migrate" %
@@ -313,19 +273,14 @@
            sum(platform.measurements[MetricName.MEM_NUMA_USED].values())
 
 
-<<<<<<< HEAD
-def _get_task_memory_limit(task_measurements, total, task):
+def _get_task_memory_limit(task_measurements, total, task, task_resources):
     """Returns detected maximum memory for the task."""
-=======
-def _get_task_memory_limit(task_measurements, total, task, task_resources):
-    "Returns detected maximum memory for the task"
     if 'mem' in task_resources:
         mems = task_resources['mem']
         log.log(TRACE, 'Task: %s from resources %s %s %s', task, 'is',
                 mems, 'bytes')
         return mems
 
->>>>>>> 13e89cd7
     limits_order = [
         MetricName.MEM_LIMIT_PER_TASK,
         MetricName.MEM_SOFT_LIMIT_PER_TASK,
