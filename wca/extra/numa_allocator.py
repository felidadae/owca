from dataclasses import dataclass
import logging
import math
import re
from typing import List, Dict, Set

from wca.allocators import Allocator, TasksAllocations, AllocationType
from wca.detectors import Anomaly, TaskData, TasksData
from wca.metrics import Metric, MetricName
from wca.logger import TRACE
from wca.platforms import Platform, encode_listformat, decode_listformat

log = logging.getLogger(__name__)
GB = 1024 ** 3
MB = 1024 ** 2
PAGE_SIZE=4096
TASK_NAME_REGEX = r'.*specjbb2-(...-\d+)-'

NumaNodeId = int
Preferences = Dict[NumaNodeId, float]


def parse_task_name(task_name):
    """Useful for debugging to shorten name of tasks."""
    s = re.search(TASK_NAME_REGEX, task_name)
    if s:
        return s.group(1)
    # could not match regex
    return task_name


def pages_to_bytes(pages):
    return PAGE_SIZE * pages


@dataclass
class NUMAAllocator(Allocator):

    # minimal value of task_balance so the task is not skipped during rebalancing analysis
    # by default turn off, none of tasks are skipped due to this reason
    loop_min_task_balance: float = 0.0

    # syscall "migrate pages" per process memory migration
    migrate_pages: bool = True
    migrate_pages_min_task_balance: float = 0.95

    # cgroups based memory migration and pinning
    cgroups_memory_binding: bool = False
    # can be used only when cgroups_memory_binding is set to True
    cgroups_memory_migrate: bool = False

    # if use standard algorithm
    double_match: bool = True

    # if the >>balance_task<< search loop was finished without success,
    # returns the first available task
    candidate: bool = False

    # dry-run (for comparinson only)
    dryrun: bool = False

    # If True, then do not migrate if not enough space on target numa node.
    free_space_check: bool = False

    def __post_init__(self):
        self._candidates_moves = 0
        self._match_moves = 0
        self._pages_to_move = {}

    def allocate(
            self,
            platform: Platform,
            tasks_data: TasksData
    ) -> (TasksAllocations, List[Anomaly], List[Metric]):
        log.debug('')
        log.debug('NUMAAllocator v7: dryrun=%s cgroups_memory_binding/migrate=%s/%s'
                  ' migrate_pages=%s double_match/candidate=%s/%s tasks=%s', self.dryrun,
                  self.cgroups_memory_binding, self.cgroups_memory_migrate,
                  self.migrate_pages, self.double_match, self.candidate, len(tasks_data))
        log.log(TRACE, 'Moves match=%s candidates=%s', self._match_moves, self._candidates_moves)
        log.log(TRACE, 'Tasks data %r', tasks_data)
        allocations = {}

        # 1. First, get current state of the system

        # Total host memory
        total_memory = _platform_total_memory(platform)

        extra_metrics = []
        extra_metrics.extend([
            Metric('numa__task_candidate_moves', value=self._candidates_moves),
            Metric('numa__task_match_moves', value=self._match_moves),
            Metric('numa__task_tasks_count', value=len(tasks_data)),
        ])

        # Collect tasks sizes and NUMA node usages
<<<<<<< HEAD
        tasks_memory = []
        for task in tasks_labels:
            tasks_memory.append(
                (task,
                 _get_task_memory_limit(tasks_measurements[task], total_memory,
                                        task, tasks_resources[task]),
                 _get_numa_node_preferences(tasks_measurements[task], platform.numa_nodes)))
=======
        for task, data in tasks_data.items():
            tasks_memory.append(
                (task,
                 _get_task_memory_limit(data.measurements, total_memory,
                                        task, data.resources),
                 _get_numa_node_preferences(data.measurements, platform)))
>>>>>>> e09eb9f7
        tasks_memory = sorted(tasks_memory, reverse=True, key=lambda x: x[1])

        # Current state of the system
        balanced_memory = {x: [] for x in range(platform.numa_nodes)}
        if self.migrate_pages:
            tasks_to_balance = []
            tasks_current_nodes = {}

        log.log(TRACE, "Printing tasks memory_limit, preferences, current_node_assignment")
        for task, memory, preferences in tasks_memory:
            current_node = _get_current_node(
                decode_listformat(tasks_data[task].allocations[AllocationType.CPUSET_CPUS]),
                platform.node_cpus)
            log.log(TRACE, "\ttask %s; memory_limit=%d[bytes] preferences=%s current_node_assignemnt=%d",
                task, memory, preferences, current_node)
            tasks_current_nodes[task] = current_node

            if current_node >= 0:
                balanced_memory[current_node].append((task, memory))

            if self.migrate_pages:
                if current_node >= 0 and preferences[current_node] < self.migrate_pages_min_task_balance:
                    tasks_to_balance.append(task)

        log.log(TRACE, "Current state of the system, balanced_memory=%s[bytes]" % balanced_memory)
        log.log(TRACE, "Current task assigments to nodes, expressed in sum of memory limits of pinned tasks: %s[bytes]" % {
            node: sum(t[1] for t in tasks)/2**10 for node, tasks in balanced_memory.items()})
        log.debug("Current task assigments: %s" % {
            node: len(tasks) for node, tasks in balanced_memory.items()})
        log.debug("Current task assigments: %s" % {
            node: [parse_task_name(task[0]) for task in tasks] for node, tasks in balanced_memory.items()})

        for node, tasks_with_memory in balanced_memory.items():
            extra_metrics.extend([
                Metric('numa__balanced_memory_tasks', value=len(tasks_with_memory),
                       labels=dict(numa_node=str(node))),
                Metric('numa__balanced_memory_size', value=sum([m for t, m in tasks_with_memory]),
                       labels=dict(numa_node=str(node)))
            ])

        if self.dryrun:
            return allocations, [], extra_metrics

        # 2. Re-balancing analysis

        log.log(TRACE, 'Starting re-balancing analysis')

        balance_task = None
        balance_task_node = None
        balance_task_candidate = None
        balance_task_node_candidate = None

        # ----------------- begin the loop to find >>balance_task<< -------------------------------
        for task, memory, preferences in tasks_memory:
            # var memory is not a real memory usage, but value calculated in function _get_task_memory_limit
            log.log(TRACE, "Running for task %r; memory_limit=%d[bytes] preferences=%s memory_usage_per_numa_node=%s[bytes]",
                    task, memory, preferences, {k:pages_to_bytes(v) for k,v in tasks_measurements[task][MetricName.MEM_NUMA_STAT_PER_TASK].items()})
            current_node = _get_current_node(
                decode_listformat(tasks_data[task].allocations[AllocationType.CPUSET_CPUS]),
                platform.node_cpus)
            numa_free_measurements = platform.measurements[MetricName.MEM_NUMA_FREE]

            most_used_node = _get_most_used_node(preferences)
            most_used_nodes = _get_most_used_node_v2(preferences)
            best_memory_node = _get_best_memory_node(memory, balanced_memory)
<<<<<<< HEAD
            best_memory_nodes = _get_best_memory_node_v3(memory, balanced_memory)
            most_free_memory_node = _get_most_free_memory_node(memory, numa_free_measurements)
            most_free_memory_nodes = _get_most_free_memory_node_v3(memory, numa_free_measurements)
=======
            most_free_memory_node = \
                _get_most_free_memory_node(memory,
                                           platform.measurements[MetricName.MEM_NUMA_FREE])

            data: TaskData = tasks_data[task]
>>>>>>> e09eb9f7

            extra_metrics.extend([
                Metric('numa__task_current_node', value=current_node,
                       labels=data.labels),
                Metric('numa__task_most_used_node', value=most_used_node,
                       labels=data.labels),
                Metric('numa__task_best_memory_node', value=best_memory_node,
                       labels=data.labels),
                Metric('numa__task_best_memory_node_preference', value=preferences[most_used_node],
                       labels=data.labels),
                Metric('numa__task_most_free_memory_mode', value=most_free_memory_node,
                       labels=data.labels)
            ])

            self._pages_to_move.setdefault(task, 0)
            if current_node >= 0:
                log.debug("Task %r CPUSET_CPUS already pinned to the node %d",
                          task, current_node)
                continue

            if memory == 0:
                # Handle missing data for "ghost" tasks
                # e.g. cgroup without processes when using StaticNode
                log.warning(
                    'skip allocation for %r task - not enough data - '
                    'maybe there are no processes there!',
                    task)
                continue

            log.log(TRACE, "Analysing task %r: Most used node: %d,"
                           " Best free node: %d, Best memory node: %d" %
                           (task, most_used_node, most_free_memory_node, best_memory_node))

            # If not yet task found for balancing.
            if balance_task is None:
                if preferences[most_used_node] < self.loop_min_task_balance:
                    log.log(TRACE, "   THRESHOLD: skipping due to loop_min_task_balance")
                    continue

                if self.double_match:
                    if len(most_used_nodes.intersection(best_memory_nodes)) == 1:
                        log.debug("\tOK: found task for best memory node")
                        balance_task = task
                        balance_task_node = list(most_used_nodes.intersection(best_memory_nodes))[0]
                    elif len(most_used_nodes.intersection(most_free_memory_nodes)) == 1:
                        log.debug("\tOK: found task for most free memory node")
                        balance_task = task
                        balance_task_node = list(most_used_nodes.intersection(most_free_memory_nodes))[0]
                    elif most_used_node in best_memory_nodes or most_used_node in most_free_memory_nodes:
                        log.debug("\tOK: minimized migrations case")
                        balance_task = task
                        balance_task_node = most_used_node
                        # break # commented to give a chance to generate other metrics
                    elif len(best_memory_nodes.intersection(most_free_memory_nodes)) == 1:
                        log.debug("\tOK: task not local, but both best available has only one alternative")
                        balance_task = task
                        balance_task_node = list(best_memory_nodes.intersection(most_free_memory_nodes))[0]
                    else:
                        log.debug("\tIGNORE: no good decisions can be made now for this task, continue")
                # --- candidate functionality ---
                if self.candidate and balance_task_candidate is None:
                    if self.free_space_check and not _is_enough_memory_on_target(task, best_memory_node, platform,
                                                                                tasks_measurements, memory):
                        log.log(TRACE, '\tCANDIT - IGNORE CHOOSEN: not enough free space on target node %s.', balance_task_node_candidate)
                    else:
                        log.log(TRACE, '\tCANDIT OK: not perfect match, but remember as candidate, continue')
                        balance_task_candidate = task
                        balance_task_node_candidate = best_memory_node
                # --- end of candidate functionality ---

                # Validate if we have enough memory to migrate to desired node.
                if balance_task is not None:
                    if self.free_space_check and not _is_enough_memory_on_target(task, balance_task_node,
                                                                                   platform, tasks_measurements,
                                                                                   memory):
                        log.debug("\tIGNORE CHOOSEN: not enough free space on target node %s", balance_task_node)
                        balance_task, balance_task_node = None, None
        # ----------------- end of the loop -------------------------------------------------------

        # Do not send metrics of not existing tasks.
        old_tasks = [task for task in self._pages_to_move if task not in tasks_data]
        for old_task in old_tasks:
            if old_task in self._pages_to_move:
                del self._pages_to_move[old_task]

        # 3. Perform CPU pinning with optional memory binding and forced migration on >>balance_task<<

        if balance_task is not None:
            self._match_moves += 1

        # --- candidate functionality ---
        if balance_task is None and balance_task_candidate is not None:
            log.debug('Task %r: Using candidate rule', balance_task_candidate)
            balance_task = balance_task_candidate
            balance_task_node = balance_task_node_candidate

            balance_task_candidate, balance_task_node_candidate = None, None
            self._candidates_moves += 1
        # --- end of candidate functionality ---

        if balance_task is not None:
            log.debug("Task %r: assiging to node %s." % (balance_task, balance_task_node))
            allocations[balance_task] = {
                AllocationType.CPUSET_CPUS: encode_listformat(
                    platform.node_cpus[balance_task_node]),
            }
            if self.cgroups_memory_binding:
                allocations[balance_task][AllocationType.CPUSET_MEMS] = encode_listformat({balance_task_node})

                if self.cgroups_memory_migrate:
                    log.debug("Assign task %s to node %s with memory migrate" %
                              (balance_task, balance_task_node))
                    allocations[balance_task][AllocationType.CPUSET_MEM_MIGRATE] = 1

            if self.migrate_pages:
                self._pages_to_move[balance_task] += get_pages_to_move(
<<<<<<< HEAD
                    balance_task, tasks_measurements, balance_task_node, 'initial assignment')
=======
                    balance_task, tasks_data, balance_task_node, 'assignment')
>>>>>>> e09eb9f7
                allocations.setdefault(balance_task, {})
                allocations[balance_task][AllocationType.MIGRATE_PAGES] = balance_task_node

        # 4. Memory migration of tasks already pinned. In that step we do not check if there is enough space
        #   on target node (self.free_space_check).

        if self.migrate_pages:
            log.log(TRACE, 'Migrating pages of tasks to balance memory between nodes')

            # If nessesary migrate pages to least used node, for task that are still not there.
            least_used_node = _get_least_used_node(platform)
            log.log(TRACE, 'Least used node: %s', least_used_node)
            log.log(TRACE, 'Tasks to balance: %s', tasks_to_balance)

            for task in tasks_to_balance:  # already pinned tasks
                if tasks_current_nodes[task] == least_used_node:
                    current_node = tasks_current_nodes[task]
<<<<<<< HEAD
                    self._pages_to_move[task] += get_pages_to_move(task, tasks_measurements,
                                                                   current_node, 'numa nodes balance disturbed')
=======
                    self._pages_to_move[task] += get_pages_to_move(
                            task, tasks_data, current_node, 'unbalanced')

>>>>>>> e09eb9f7
                    allocations.setdefault(task, {})

                    allocations[task][AllocationType.MIGRATE_PAGES] = current_node
            log.log(TRACE, 'Finished migrating pages of tasks')

        # 5. Add metrics for pages migrated

        for task, page_to_move in self._pages_to_move.items():
            data: TaskData = tasks_data[task]
            extra_metrics.append(
                Metric('numa__task_pages_to_move', value=page_to_move,
                       labels=data.labels)
            )
        total_pages_to_move = sum(p for p in self._pages_to_move.values())
        extra_metrics.append(
            Metric('numa__total_pages_to_move', value=total_pages_to_move)
        )
        log.log(TRACE, 'Pages to move: %r', self._pages_to_move)

        log.log(TRACE, 'Allocations: %r', allocations)
        return allocations, [], extra_metrics


def get_pages_to_move(task, tasks_data, target_node, reason):
    data: TaskData = tasks_data[task]
    pages_to_move = sum(
        v for node, v
        in data.measurements[MetricName.MEM_NUMA_STAT_PER_TASK].items()
        if node != target_node)
    log.debug('Task: %s Moving %s MB to node %s reason %s', task,
              (pages_to_bytes(pages_to_move)) / MB, target_node, reason)
    return pages_to_move


def _platform_total_memory(platform):
    return sum(platform.measurements[MetricName.MEM_NUMA_FREE].values()) + \
           sum(platform.measurements[MetricName.MEM_NUMA_USED].values())


def _get_task_memory_limit(task_measurements, total_memory, task, task_resources):
    """Returns detected maximum memory for the task."""
    if 'mem' in task_resources:
        mems = task_resources['mem']
        log.log(TRACE, 'Taken memory limit for task %s from: task_resources[task][\'mem\']=%d[bytes]', task, mems)
        return mems

    limits_order = [
        MetricName.MEM_LIMIT_PER_TASK,
        MetricName.MEM_SOFT_LIMIT_PER_TASK,
        MetricName.MEM_MAX_USAGE_PER_TASK,
        MetricName.MEM_USAGE_PER_TASK, ]
    for limit in limits_order:
        if limit not in task_measurements:
            continue
        if task_measurements[limit] > total_memory:
            continue
        log.log(TRACE, 'Taken memory limit for task %s from cgroups limit metric %s %d[bytes]', task, limit,
                task_measurements[limit])
        return task_measurements[limit]
    return 0


def _get_numa_node_preferences(task_measurements, numa_nodes: int) -> Dict[int, float]:
    ret = {node_id: 0 for node_id in range(0, numa_nodes)}
    if MetricName.MEM_NUMA_STAT_PER_TASK in task_measurements:
        metrics_val_sum = sum(task_measurements[MetricName.MEM_NUMA_STAT_PER_TASK].values())
        for node_id, metric_val in task_measurements[MetricName.MEM_NUMA_STAT_PER_TASK].items():
            ret[int(node_id)] = round(metric_val / max(1, metrics_val_sum), 4)
    else:
        log.warning('{} metric not available, crucial for numa_allocator!'.format(MetricName.MEM_NUMA_STAT_PER_TASK))
    return ret


def _get_most_used_node(preferences: Preferences):
    return sorted(preferences.items(), reverse=True, key=lambda x: x[1])[0][0]


def _get_most_used_node_v2(preferences):
    d = {}
    for node in preferences:
        d[node] = round(math.log1p(preferences[node]*1000))
    nodes = sorted(d.items(), reverse=True, key=lambda x: x[1])
    z = nodes[0][1]
    best_nodes = {x[0] for x in nodes if x[1] == z}
    return best_nodes


def _get_least_used_node(platform):
    return sorted(platform.measurements[MetricName.MEM_NUMA_FREE].items(),
                  reverse=True,
                  key=lambda x: x[1])[0][0]


def _get_current_node(cpus_assigned: Set[int], node_cpus: Dict[int, Set[int]]):
    for node in node_cpus:
        if node_cpus[node] == cpus_assigned:
            return node
    return -1


def _get_best_memory_node(memory, balanced_memory):
    """memory -- memory limit"""
    log.debug("Started _get_best_memory_node")
    log.debug("memory=%s", memory)
    log.debug("balanced_memory=%s", balanced_memory)
    nodes_scores = {}
    for node in balanced_memory:
        nodes_scores[node] = round(memory / (sum([k[1] for k in balanced_memory[node]]) + memory), 4)
    return sorted(nodes_scores.items(), reverse=True, key=lambda x: x[1])[0][0]


def _get_best_memory_node_v3(memory, balanced_memory):
    d = {}
    for node in balanced_memory:
        d[node] = round(math.log10((sum([k[1] for k in balanced_memory[node]]) + memory)), 1)
    best = sorted(d.items(), key=lambda x: x[1])
    z = best[0][1]
    best_nodes = {x[0] for x in best if x[1] == z}
    return best_nodes


def _get_most_free_memory_node(memory, node_memory_free):
    d = {}
    for node in node_memory_free:
        d[node] = round(memory / node_memory_free[node], 4)
    return sorted(d.items(), key=lambda x: x[1])[0][0]


def _get_most_free_memory_node_v3(memory, node_memory_free):
    d = {}
    for node in node_memory_free:
        if memory >= node_memory_free[node]:
            # if we can't fit into free memory, don't consider that node at all
            continue
        d[node] = round(math.log10(node_memory_free[node] - memory), 1)
    print(d)
    free_nodes = sorted(d.items(), reverse=True, key=lambda x: x[1])
    best_free_nodes = set()
    if len(free_nodes) > 0:
        z = free_nodes[0][1]
        best_free_nodes = {x[0] for x in free_nodes if x[1] == z}
    return best_free_nodes


def _is_enough_memory_on_target(task, target_node, platform, tasks_measurements, task_max_memory):
    """assuming that task_max_memory is a real limit"""
    max_memory_to_move = task_max_memory - pages_to_bytes(tasks_measurements[task][MetricName.MEM_NUMA_STAT_PER_TASK][str(target_node)])
    platform_free_memory = platform.measurements[MetricName.MEM_NUMA_FREE][target_node]
    log.log(TRACE, "platform_free_memory=%d[GB]", platform_free_memory/GB)
    log.log(TRACE, "max_memory_to_move=%d[GB]", max_memory_to_move/GB)
    return max_memory_to_move < platform_free_memory<|MERGE_RESOLUTION|>--- conflicted
+++ resolved
@@ -40,6 +40,9 @@
     # by default turn off, none of tasks are skipped due to this reason
     loop_min_task_balance: float = 0.0
 
+    # If True, then do not migrate if not enough space on target numa node.
+    free_space_check: bool = False
+
     # syscall "migrate pages" per process memory migration
     migrate_pages: bool = True
     migrate_pages_min_task_balance: float = 0.95
@@ -58,9 +61,6 @@
 
     # dry-run (for comparinson only)
     dryrun: bool = False
-
-    # If True, then do not migrate if not enough space on target numa node.
-    free_space_check: bool = False
 
     def __post_init__(self):
         self._candidates_moves = 0
@@ -94,22 +94,13 @@
         ])
 
         # Collect tasks sizes and NUMA node usages
-<<<<<<< HEAD
         tasks_memory = []
-        for task in tasks_labels:
-            tasks_memory.append(
-                (task,
-                 _get_task_memory_limit(tasks_measurements[task], total_memory,
-                                        task, tasks_resources[task]),
-                 _get_numa_node_preferences(tasks_measurements[task], platform.numa_nodes)))
-=======
         for task, data in tasks_data.items():
             tasks_memory.append(
                 (task,
                  _get_task_memory_limit(data.measurements, total_memory,
                                         task, data.resources),
-                 _get_numa_node_preferences(data.measurements, platform)))
->>>>>>> e09eb9f7
+                 _get_numa_node_preferences(data.measurements, platform.numa_nodes)))
         tasks_memory = sorted(tasks_memory, reverse=True, key=lambda x: x[1])
 
         # Current state of the system
@@ -125,12 +116,12 @@
                 platform.node_cpus)
             log.log(TRACE, "\ttask %s; memory_limit=%d[bytes] preferences=%s current_node_assignemnt=%d",
                 task, memory, preferences, current_node)
-            tasks_current_nodes[task] = current_node
 
             if current_node >= 0:
                 balanced_memory[current_node].append((task, memory))
 
             if self.migrate_pages:
+                tasks_current_nodes[task] = current_node
                 if current_node >= 0 and preferences[current_node] < self.migrate_pages_min_task_balance:
                     tasks_to_balance.append(task)
 
@@ -165,8 +156,11 @@
         # ----------------- begin the loop to find >>balance_task<< -------------------------------
         for task, memory, preferences in tasks_memory:
             # var memory is not a real memory usage, but value calculated in function _get_task_memory_limit
+
+            data: TaskData = tasks_data[task]
+
             log.log(TRACE, "Running for task %r; memory_limit=%d[bytes] preferences=%s memory_usage_per_numa_node=%s[bytes]",
-                    task, memory, preferences, {k:pages_to_bytes(v) for k,v in tasks_measurements[task][MetricName.MEM_NUMA_STAT_PER_TASK].items()})
+                    task, memory, preferences, {k:pages_to_bytes(v) for k,v in tasks_data[task].measurements[MetricName.MEM_NUMA_STAT_PER_TASK].items()})
             current_node = _get_current_node(
                 decode_listformat(tasks_data[task].allocations[AllocationType.CPUSET_CPUS]),
                 platform.node_cpus)
@@ -175,17 +169,9 @@
             most_used_node = _get_most_used_node(preferences)
             most_used_nodes = _get_most_used_node_v2(preferences)
             best_memory_node = _get_best_memory_node(memory, balanced_memory)
-<<<<<<< HEAD
             best_memory_nodes = _get_best_memory_node_v3(memory, balanced_memory)
             most_free_memory_node = _get_most_free_memory_node(memory, numa_free_measurements)
             most_free_memory_nodes = _get_most_free_memory_node_v3(memory, numa_free_measurements)
-=======
-            most_free_memory_node = \
-                _get_most_free_memory_node(memory,
-                                           platform.measurements[MetricName.MEM_NUMA_FREE])
-
-            data: TaskData = tasks_data[task]
->>>>>>> e09eb9f7
 
             extra_metrics.extend([
                 Metric('numa__task_current_node', value=current_node,
@@ -248,7 +234,7 @@
                 # --- candidate functionality ---
                 if self.candidate and balance_task_candidate is None:
                     if self.free_space_check and not _is_enough_memory_on_target(task, best_memory_node, platform,
-                                                                                tasks_measurements, memory):
+                                                                                 data.measurements, memory):
                         log.log(TRACE, '\tCANDIT - IGNORE CHOOSEN: not enough free space on target node %s.', balance_task_node_candidate)
                     else:
                         log.log(TRACE, '\tCANDIT OK: not perfect match, but remember as candidate, continue')
@@ -259,7 +245,7 @@
                 # Validate if we have enough memory to migrate to desired node.
                 if balance_task is not None:
                     if self.free_space_check and not _is_enough_memory_on_target(task, balance_task_node,
-                                                                                   platform, tasks_measurements,
+                                                                                   platform, data.measurements,
                                                                                    memory):
                         log.debug("\tIGNORE CHOOSEN: not enough free space on target node %s", balance_task_node)
                         balance_task, balance_task_node = None, None
@@ -302,11 +288,7 @@
 
             if self.migrate_pages:
                 self._pages_to_move[balance_task] += get_pages_to_move(
-<<<<<<< HEAD
-                    balance_task, tasks_measurements, balance_task_node, 'initial assignment')
-=======
-                    balance_task, tasks_data, balance_task_node, 'assignment')
->>>>>>> e09eb9f7
+                    balance_task, tasks_data, balance_task_node, 'initial assignment')
                 allocations.setdefault(balance_task, {})
                 allocations[balance_task][AllocationType.MIGRATE_PAGES] = balance_task_node
 
@@ -324,17 +306,12 @@
             for task in tasks_to_balance:  # already pinned tasks
                 if tasks_current_nodes[task] == least_used_node:
                     current_node = tasks_current_nodes[task]
-<<<<<<< HEAD
-                    self._pages_to_move[task] += get_pages_to_move(task, tasks_measurements,
-                                                                   current_node, 'numa nodes balance disturbed')
-=======
                     self._pages_to_move[task] += get_pages_to_move(
-                            task, tasks_data, current_node, 'unbalanced')
-
->>>>>>> e09eb9f7
+                        task, tasks_data,
+                        current_node, 'numa nodes balance disturbed')
+
                     allocations.setdefault(task, {})
-
-                    allocations[task][AllocationType.MIGRATE_PAGES] = current_node
+                    allocations[task][AllocationType.MIGRATE_PAGES] = str(current_node)
             log.log(TRACE, 'Finished migrating pages of tasks')
 
         # 5. Add metrics for pages migrated
@@ -478,7 +455,7 @@
 
 def _is_enough_memory_on_target(task, target_node, platform, tasks_measurements, task_max_memory):
     """assuming that task_max_memory is a real limit"""
-    max_memory_to_move = task_max_memory - pages_to_bytes(tasks_measurements[task][MetricName.MEM_NUMA_STAT_PER_TASK][str(target_node)])
+    max_memory_to_move = task_max_memory - pages_to_bytes(tasks_measurements[MetricName.MEM_NUMA_STAT_PER_TASK][str(target_node)])
     platform_free_memory = platform.measurements[MetricName.MEM_NUMA_FREE][target_node]
     log.log(TRACE, "platform_free_memory=%d[GB]", platform_free_memory/GB)
     log.log(TRACE, "max_memory_to_move=%d[GB]", max_memory_to_move/GB)
