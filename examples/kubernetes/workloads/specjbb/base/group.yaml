apiVersion: apps/v1
kind: StatefulSet
metadata:
  name: specjbb-group
spec:
  replicas: 0
  serviceName: specjbb-group
  podManagementPolicy: Parallel
  selector:
    matchLabels:
      app: specjbb-group
  template:
    metadata:
      labels:
        app: specjbb-group
    spec:
      nodeSelector:
        goal: service
      terminationGracePeriodSeconds: 0
      initContainers:
        - name: prepare-names
          image: specjbb
          envFrom:
            - configMapRef:
                name: specjbb
          env:
            # Downward API
            - name: PODNAME
              valueFrom:
                fieldRef:
                  fieldPath: metadata.name
          command:
            - sh
            - -c
            - >
              ## Delete front name 'specjbb-group-'

              identifier=${PODNAME#specjbb-group-};
              echo identifier: $identifier;
              echo identifier=$identifier >> /var/prepare_names/env

              ## Delete from back to last '-'

              name_suffix=${identifier%-*};
              echo service: $name_suffix;
              echo name_suffix=$name_suffix >> /var/prepare_names/env

              ## Get specjbb.group.count, to calc in which group pod is and to which controller connect

              group_count=$(specjbb.group.count);
              echo group_count: $group_count;
              echo group_count=$group_count >> /var/prepare_names/env

              ## Delete to last '-', to get number statefulset

              number=${PODNAME##*-};
              echo number: $number;
              echo number=$number >> /var/prepare_names/env

              ## Target, which controller connect (division operation)

              controller_identifier=$(($number/$group_count));
              echo controller_identifier: $controller_identifier;
              echo controller_identifier=$controller_identifier >> /var/prepare_names/env;

              target=specjbb-controller-${name_suffix}-${controller_identifier}.specjbb-controller-${name_suffix};
              echo target: $target;
              echo target=$target >> /var/prepare_names/env

              ## Group, which group pod is (modulo operation)

              group=$(($number%$group_count));
              echo group: $group;
              echo group=$group >> /var/prepare_names/env;

          volumeMounts:
            - name: prepare-names-volume
              mountPath: /var/prepare_names

      containers:
        - name: backend
          image: specjbb
          envFrom:
            - configMapRef:
                name: specjbb-backend
          env:
            # Downward API
            - name: CORES_REQUEST
              valueFrom:
                resourceFieldRef:
                  containerName: backend
                  resource: requests.cpu
            - name: MEM_REQUEST
              valueFrom:
                resourceFieldRef:
                  containerName: backend
                  resource: requests.memory
          # xmn_to_xms # read xmn xms params for JVM; here we assign 0.94 as experimentally checked parameter;
          command:
            - sh
            - -c
            - >
              set -x;
              source /var/prepare_names/env

              java
              -Dcom.sun.management.jmxremote.port=8686
              -Dcom.sun.management.jmxremote.authenticate=false
              -Dcom.sun.management.jmxremote.ssl=false
              -Xmx$(($MEM_REQUEST*80/100))
              -Xms$(($MEM_REQUEST*80/100))
              -Xmn$(($MEM_REQUEST*80/100*94/100))
              -XX:MaxRAM=$MEM_REQUEST
              -XX:ParallelGCThreads=${CORES_REQUEST}
              $java
              -Dspecjbb.forkjoin.workers=$(($CORES_REQUEST*2))
              -Dspecjbb.mapreducer.pool.size=$(($group_count*2))
              -Dspecjbb.controller.host=$target
              $specjbb_extra
              -jar /home/specjbb/specjbb2015.jar
              -m BACKEND
              -G GRP${group}
              -J JVM_BACKEND_${name_suffix//-/_}_${number}

          volumeMounts:
            - name: prepare-names-volume
              mountPath: /var/prepare_names

        - name: injector
          image: specjbb
          # According: User Guide Chap 2.3
          # "Approximate total RAM needed = 2GB Controller + 2GB * Number of all TxI(s)"
          resources:
            requests:
              cpu: 1
              memory: 2G
<<<<<<< HEAD
=======
          envFrom:
            - configMapRef:
                name: specjbb-injector
>>>>>>> 8922552f
          command:
            - sh
            - -c
            - >
              set -x;
              source /var/prepare_names/env

              java
<<<<<<< HEAD
              -Xmx2G
              -Xms2G
              -Xmn1800m
=======
>>>>>>> 8922552f
              $java
              -Dspecjbb.controller.host=$target
              $specjbb_extra
              -jar /home/specjbb/specjbb2015.jar
              -m TXINJECTOR
              -G GRP${group}
              -J JVM_INJECTOR_${name_suffix//-/_}_${number}

          volumeMounts:
            - name: prepare-names-volume
              mountPath: /var/prepare_names

      volumes:
        - name: prepare-names-volume
          emptyDir: {}

  # required for workaround bug with kustomize https://github.com/kubernetes-sigs/kustomize/issues/504
  # when using commonLabels
  volumeClaimTemplates: []<|MERGE_RESOLUTION|>--- conflicted
+++ resolved
@@ -134,12 +134,9 @@
             requests:
               cpu: 1
               memory: 2G
-<<<<<<< HEAD
-=======
           envFrom:
             - configMapRef:
                 name: specjbb-injector
->>>>>>> 8922552f
           command:
             - sh
             - -c
@@ -148,12 +145,6 @@
               source /var/prepare_names/env
 
               java
-<<<<<<< HEAD
-              -Xmx2G
-              -Xms2G
-              -Xmn1800m
-=======
->>>>>>> 8922552f
               $java
               -Dspecjbb.controller.host=$target
               $specjbb_extra
