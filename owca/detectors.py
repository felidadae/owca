# Copyright (c) 2018 Intel Corporation
#
# Licensed under the Apache License, Version 2.0 (the "License");
# you may not use this file except in compliance with the License.
# You may obtain a copy of the License at
#
#     http://www.apache.org/licenses/LICENSE-2.0
#
# Unless required by applicable law or agreed to in writing, software
# distributed under the License is distributed on an "AS IS" BASIS,
# WITHOUT WARRANTIES OR CONDITIONS OF ANY KIND, either express or implied.
# See the License for the specific language governing permissions and
# limitations under the License.


import hashlib
import logging
import uuid
from abc import ABC, abstractmethod
from dataclasses import dataclass
from enum import Enum
from typing import List, Dict

from owca.logger import trace
from owca.metrics import Metric, Measurements, MetricType
from owca.nodes import TaskId
from owca.platforms import Platform

log = logging.getLogger(__name__)

# Mapping from task to its measurements.
WORKLOAD_NOT_FOUND = 'workload not found'
LABEL_CONTENDING_WORKLOAD_INSTANCE = 'contending_workload_instance'
LABEL_WORKLOAD_INSTANCE = 'workload_instance'
LABEL_CONTENDING_TASK_ID = 'contending_task_id'
LABEL_CONTENDED_TASK_ID = 'contended_task_id'
TasksMeasurements = Dict[TaskId, Measurements]
TasksResources = Dict[TaskId, Dict[str, float]]
TasksLabels = Dict[TaskId, Dict[str, str]]


class ContendedResource(str, Enum):

    MEMORY_BW = 'memory bandwidth'
    LLC = 'cache'
    CPUS = 'cpus'
    TDP = 'thermal design power'
    UNKN = 'unknown resource'


def _create_uuid_from_tasks_ids(task_ids: List[TaskId]):
    """Returns unique identifier based on combination of tasks_ids."""
    # Assumption here that, it is enough to just take
    # 16bytes of 64 for unique different tasks combinations.
    sha256 = hashlib.sha256(','.join(sorted(task_ids)).encode('utf-8')).digest()
    return str(uuid.UUID(bytes=sha256[:16]))


class Anomaly(ABC):

    @abstractmethod
    def generate_metrics(self) -> List[Metric]:
        ...


@dataclass
class ContentionAnomaly(Anomaly):

    resource: ContendedResource
    contended_task_id: TaskId
    contending_task_ids: List[TaskId]

    # List of metrics describing context of contention
    metrics: List[Metric]

    # Type of anomaly (will be used to label anomaly metrics)
    anomaly_type = 'contention'

    def generate_metrics(self):
        """Encodes contention anomaly as list of metrics.

        Anomaly of multiple tasks together, will be encode as many metrics.
        Note, it can return more metrics that provided anomalies because it is necessary
        to encode relation in this way.
        For example:
        anomaly = ContentionAnomaly(
            resource=ContendedResource.LLC,
            contended_task_id='task1',
            contending_task_ids=['task2', 'task3'],
            metrics=[Metrics(name='cpi', type='gauge', value=10)],
        )

        wile be encoded as two metrics of type counters:

        metrics = [
            Metric(name='anomaly', type='counter', value=1,
                labels=dict(
                    uuid="1234",
                    contended_task_id="task1",
                    contending_task_id='task2',
                    type="contention"))
            Metric(name='anomaly', type='counter', value=1,
                labels=dict(
                    uuid="1234",
                    contended_task_id="task1",
                    contending_task_id='task3',
                    type="contention"))
            Metrics(name='cpi', type='gauge', value=10,
                labels=dict(type='anomaly', uuid="1234", contended_task_id="task1"))
        ]

        Note, that contention related metrics will get additional labels (type and uuid).

        Effectively being encoded as in Prometheus format:

        # HELP anomaly ...
        # TYPE anomaly counter
        anomaly{type="contention", contended_task_id="task1", contending_task_ids="task2",  resource="cache", uuid="1234"} 1 # noqa
        anomaly{type="contention", contended_task_id="task1", contending_task_ids="task3", resource="cache", uuid="1234"} 1 # noqa
        cpi{contended_task_id="task1", uuid="1234", type="anomaly"} 10
        """
        metrics = []
        for task_id in self.contending_task_ids:
            metrics.append(
                Metric(
                    name='anomaly',
                    value=1,
                    type=MetricType.COUNTER,
                    labels=dict(
                        contended_task_id=self.contended_task_id,
                        contending_task_id=task_id,
                        resource=self.resource,
                        uuid=self._uuid(),
                        type=self.anomaly_type,
                    )
                )
            )

        # Mark contention related metrics with two labels: uuid and type='anomaly'.
        for metric in self.metrics:
            metric.labels.update(
                uuid=self._uuid(),
                type='anomaly'
            )

        return metrics + self.metrics

    def _uuid(self):
        """Returns unique identifier based on combination of tasks_ids."""
        return _create_uuid_from_tasks_ids([self.contended_task_id] + self.contending_task_ids)


class AnomalyDetector(ABC):

    @abstractmethod
    def detect(
            self,
            platform: Platform,
            tasks_measurements: TasksMeasurements,
            tasks_resources: TasksResources,
            tasks_labels: TasksLabels
            ) -> (List[Anomaly], List[Metric]):
        ...


class NOPAnomalyDetector(AnomalyDetector):

    def detect(self, platform, tasks_measurements, tasks_resources, tasks_labels):
        return [], []


<<<<<<< HEAD
@trace(log, verbose=False)
def convert_anomalies_to_metrics(anomalies: List[Anomaly]) -> List[Metric]:
=======
def convert_anomalies_to_metrics(
        anomalies: List[Anomaly],
        tasks_labels: TasksLabels) -> List[Metric]:
>>>>>>> 46ddaf07
    """Takes anomalies on input and convert them to something that can be
    stored persistently adding help/type fields and labels.
    # Note: anomaly metrics include metrics found in ContentionAnomaly.metrics.
    """
    anomaly_metrics = []
    for anomaly in anomalies:
        anomaly_metrics.extend(anomaly.generate_metrics())

    for anomaly_metric in anomaly_metrics:
        # Extra labels for anomaly metrics for information about task.
        if LABEL_CONTENDED_TASK_ID in anomaly_metric.labels:  # Only for anomaly metrics.
            contended_task_id = anomaly_metric.labels[LABEL_CONTENDED_TASK_ID]
            anomaly_metric.labels.update(
                tasks_labels.get(contended_task_id, {})
            )
        if LABEL_CONTENDING_TASK_ID in anomaly_metric.labels:
            contending_task_id = anomaly_metric.labels[LABEL_CONTENDING_TASK_ID]
            anomaly_metric.labels[LABEL_CONTENDING_WORKLOAD_INSTANCE] =\
                tasks_labels.get(contending_task_id, {}).\
                get(LABEL_WORKLOAD_INSTANCE, WORKLOAD_NOT_FOUND)

<<<<<<< HEAD
    return metrics


def update_anomalies_metrics_with_task_information(anomaly_metrics: List[Metric],
                                                   tasks_labels: Dict[str, Dict[str, str]],
                                                   ):
    for anomaly_metric in anomaly_metrics:
        # Extra labels for anomaly metrics for information about task.
        if 'contended_task_id' in anomaly_metric.labels:  # Only for anomaly metrics.
            contended_task_id = anomaly_metric.labels['contended_task_id']
            anomaly_metric.labels.update(tasks_labels.get(contended_task_id, {}))
=======
    return anomaly_metrics
>>>>>>> 46ddaf07
<|MERGE_RESOLUTION|>--- conflicted
+++ resolved
@@ -17,11 +17,11 @@
 import logging
 import uuid
 from abc import ABC, abstractmethod
-from dataclasses import dataclass
 from enum import Enum
 from typing import List, Dict
 
-from owca.logger import trace
+from dataclasses import dataclass
+
 from owca.metrics import Metric, Measurements, MetricType
 from owca.nodes import TaskId
 from owca.platforms import Platform
@@ -40,7 +40,6 @@
 
 
 class ContendedResource(str, Enum):
-
     MEMORY_BW = 'memory bandwidth'
     LLC = 'cache'
     CPUS = 'cpus'
@@ -65,7 +64,6 @@
 
 @dataclass
 class ContentionAnomaly(Anomaly):
-
     resource: ContendedResource
     contended_task_id: TaskId
     contending_task_ids: List[TaskId]
@@ -115,7 +113,7 @@
 
         # HELP anomaly ...
         # TYPE anomaly counter
-        anomaly{type="contention", contended_task_id="task1", contending_task_ids="task2",  resource="cache", uuid="1234"} 1 # noqa
+        anomaly{type="contention", contended_task_id="task1", contending_task_ids="task2", resource="cache", uuid="1234"} 1 # noqa
         anomaly{type="contention", contended_task_id="task1", contending_task_ids="task3", resource="cache", uuid="1234"} 1 # noqa
         cpi{contended_task_id="task1", uuid="1234", type="anomaly"} 10
         """
@@ -159,7 +157,7 @@
             tasks_measurements: TasksMeasurements,
             tasks_resources: TasksResources,
             tasks_labels: TasksLabels
-            ) -> (List[Anomaly], List[Metric]):
+    ) -> (List[Anomaly], List[Metric]):
         ...
 
 
@@ -169,14 +167,9 @@
         return [], []
 
 
-<<<<<<< HEAD
-@trace(log, verbose=False)
-def convert_anomalies_to_metrics(anomalies: List[Anomaly]) -> List[Metric]:
-=======
 def convert_anomalies_to_metrics(
         anomalies: List[Anomaly],
         tasks_labels: TasksLabels) -> List[Metric]:
->>>>>>> 46ddaf07
     """Takes anomalies on input and convert them to something that can be
     stored persistently adding help/type fields and labels.
     # Note: anomaly metrics include metrics found in ContentionAnomaly.metrics.
@@ -194,12 +187,11 @@
             )
         if LABEL_CONTENDING_TASK_ID in anomaly_metric.labels:
             contending_task_id = anomaly_metric.labels[LABEL_CONTENDING_TASK_ID]
-            anomaly_metric.labels[LABEL_CONTENDING_WORKLOAD_INSTANCE] =\
-                tasks_labels.get(contending_task_id, {}).\
-                get(LABEL_WORKLOAD_INSTANCE, WORKLOAD_NOT_FOUND)
-
-<<<<<<< HEAD
-    return metrics
+            anomaly_metric.labels[LABEL_CONTENDING_WORKLOAD_INSTANCE] = \
+                tasks_labels.get(contending_task_id, {}).get(
+                    LABEL_WORKLOAD_INSTANCE, WORKLOAD_NOT_FOUND)
+
+    return anomaly_metrics
 
 
 def update_anomalies_metrics_with_task_information(anomaly_metrics: List[Metric],
@@ -209,7 +201,4 @@
         # Extra labels for anomaly metrics for information about task.
         if 'contended_task_id' in anomaly_metric.labels:  # Only for anomaly metrics.
             contended_task_id = anomaly_metric.labels['contended_task_id']
-            anomaly_metric.labels.update(tasks_labels.get(contended_task_id, {}))
-=======
-    return anomaly_metrics
->>>>>>> 46ddaf07
+            anomaly_metric.labels.update(tasks_labels.get(contended_task_id, {}))