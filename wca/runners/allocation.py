# Copyright (c) 2019 Intel Corporation
#
# Licensed under the Apache License, Version 2.0 (the "License");
# you may not use this file except in compliance with the License.
# You may obtain a copy of the License at
#
#     http://www.apache.org/licenses/LICENSE-2.0
#
# Unless required by applicable law or agreed to in writing, software
# distributed under the License is distributed on an "AS IS" BASIS,
# WITHOUT WARRANTIES OR CONDITIONS OF ANY KIND, either express or implied.
# See the License for the specific language governing permissions and
# limitations under the License.
import logging
import time
from typing import Dict, Callable, Any, List, Optional

from wca import nodes, storage, platforms
from wca import resctrl
from wca.allocations import AllocationsDict, InvalidAllocations, AllocationValue, \
    MissingAllocationException
from wca.allocators import TasksAllocations, AllocationConfiguration, AllocationType, Allocator, \
    TaskAllocations, RDTAllocation
from wca.cgroups_allocations import QuotaAllocationValue, SharesAllocationValue, \
        CPUSetAllocationValue
from wca.config import Numeric, Str, assure_type
from wca.containers import ContainerInterface, Container
from wca.detectors import convert_anomalies_to_metrics, \
    update_anomalies_metrics_with_task_information, Anomaly
from wca.kubernetes import have_tasks_qos_label, are_all_tasks_of_single_qos
from wca.metrics import Metric, MetricType
from wca.nodes import Task
from wca.resctrl_allocations import (RDTAllocationValue, RDTGroups,
                                     validate_mb_string,
                                     validate_l3_string)
from wca.runners.detection import AnomalyStatistics
from wca.runners.measurement import MeasurementRunner, TaskLabelGenerator
from wca.storage import MetricPackage, DEFAULT_STORAGE

log = logging.getLogger(__name__)

# Helper type to have a mapping from type to callable that creates proper AllocationValue.
# Used by Allocation to AllocationValue converters. First argument is a raw (simple value)
# and third (dict) is an common_labels.
RegistryType = Dict[AllocationType, Callable[[Any, Container, dict], AllocationValue]]


class TaskAllocationsValues(AllocationsDict):
    """Subclass of generic AllocationsDict that is dedicated to be used only for specific case
    at second level mapping between, task and and its allocations.
    Provides an staticmethod as constructor.
    """

    @staticmethod
    def create(task_allocations: TaskAllocations,
               container: Container,
               registry: RegistryType,
               common_labels: Dict[str, str]) -> 'TaskAllocationsValues':
        """Factory function for TaskAllocationsValues based on raw task_allocations
        and container, registry and common_labels.

        Registry is used to map specific kinds of allocations to proper constructors.
        """
        simple_dict = {}
        for allocation_type, raw_value in task_allocations.items():
            if allocation_type not in registry:
                raise InvalidAllocations('unsupported allocation type: %r' % allocation_type)
            constructor = registry[allocation_type]
            allocation_value = constructor(raw_value, container, common_labels)
            simple_dict[allocation_type] = allocation_value
        return TaskAllocationsValues(simple_dict)


class TasksAllocationsValues(AllocationsDict):
    """Subclass of AllocationsDict that is dedicate to be used only for specific case
    of first level mapping between, many tasks and TaskAllocationsValues.
    Provides an staticmethod as constructor.
    """

    @staticmethod
    def create(rdt_enabled: bool, tasks_allocations: TasksAllocations, containers, platform) \
            -> 'TasksAllocationsValues':
        """Convert plain raw object TasksAllocations to boxed intelligent AllocationsDict
        that can be serialized to metrics, validated and can perform contained allocations.

        Beneath simple tasks allocations objects are augmented using data
        from runner: containers and platform to provide context
        to implement their responsibilities.

        Additionally local object rdt_groups is created to limit number of created RDTGroups
        and optimize writes for schemata file.
        """
        # Shared object to optimize schemata write and detect CLOSids exhaustion.

        registry = {
            AllocationType.QUOTA: QuotaAllocationValue,
            AllocationType.SHARES: SharesAllocationValue,
            AllocationType.CPUSET: CPUSetAllocationValue,
        }

        if rdt_enabled:
            rdt_groups = RDTGroups(closids_limit=platform.rdt_information.num_closids)

            def rdt_allocation_value_constructor(rdt_allocation: RDTAllocation,
                                                 container: ContainerInterface,
                                                 common_labels: Dict[str, str]):
                return RDTAllocationValue(
                    container.get_name(),
                    rdt_allocation,
                    container.get_resgroup(),
                    container.get_pids,
                    platform.sockets,
                    platform.rdt_information,
                    common_labels=common_labels,
                    rdt_groups=rdt_groups,
                )

            registry[AllocationType.RDT] = rdt_allocation_value_constructor

        task_id_to_containers = {task.task_id: container for task, container in containers.items()}
        task_id_to_labels = {task.task_id: task.labels for task, container in containers.items()}

        simple_dict = {}
        for task_id, task_allocations in tasks_allocations.items():
            if task_id not in task_id_to_containers:
                raise InvalidAllocations('invalid task id %r' % task_id)
            else:
                container = task_id_to_containers[task_id]
                # Check consistency of container with RDT state.
                assert (container._rdt_information is not None) == rdt_enabled
                extra_labels = dict(container_name=container.get_name(), task=task_id)
                extra_labels.update(task_id_to_labels[task_id])
                allocation_value = TaskAllocationsValues.create(
                    task_allocations, container, registry, extra_labels)
                allocation_value.validate()
                simple_dict[task_id] = allocation_value

        return TasksAllocationsValues(simple_dict)


def validate_shares_allocation_for_kubernetes(tasks: List[Task], allocations: TasksAllocations):
    """Additional allocations validation step needed only for Kubernetes."""
    # Ignore if not KubernetesNode.
    if not have_tasks_qos_label(tasks):
        return

    if not are_all_tasks_of_single_qos(tasks):
        for task_id, allocation in allocations.items():
            if AllocationType.SHARES in allocation:
                raise InvalidAllocations('not all tasks are of the same Kubernetes QOS class '
                                         'and at least one of the allocation contains '
                                         'cpu share. Mixing QoS classes and shares allocation '
                                         'is not supported.')


class AllocationRunner(MeasurementRunner):
    """Runner is responsible for getting information about tasks from node,
    calling allocate() callback on allocator, performing returning allocations
    and storing all allocation related metrics in allocations_storage.

    Because Allocator interface is also detector, we store serialized detected anomalies
    in anomalies_storage and all other measurements in metrics_storage.

    Arguments:
        node: component used for tasks discovery
        allocator: component that provides allocation logic
        metrics_storage: storage to store platform, internal, resource and task metrics
            (defaults to DEFAULT_STORAGE/LogStorage to output for standard error)
        anomalies_storage: storage to store serialized anomalies and extra metrics
            (defaults to DEFAULT_STORAGE/LogStorage to output for standard error)
        allocations_storage: storage to store serialized resource allocations
            (defaults to DEFAULT_STORAGE/LogStorage to output for standard error)
        action_delay: iteration duration in seconds (None disables wait and iterations)
            (defaults to 1 second)
        rdt_enabled: enables or disabled support for RDT monitoring and allocation
            (defaults to None(auto) based on platform capabilities)
        rdt_mb_control_required: indicates that MB control is required,
            if the platform does not support this feature the WCA will exit
        rdt_cache_control_required: indicates tha L3 control is required,
            if the platform does not support this feature the WCA will exit
        extra_labels: additional labels attached to every metric
            (defaults to empty dict)
        allocation_configuration: allows fine grained control over allocations
            (defaults to AllocationConfiguration() instance)
        remove_all_resctrl_groups (bool): remove all RDT controls groups upon starting
            (defaults to False)
        event_names: perf counters to monitor
            (defaults to instructions, cycles, cache-misses, memstalls)
        enable_derived_metrics: enable derived metrics ips, ipc and cache_hit_ratio
            (based on enabled_event names), default to False
    """

    def __init__(
            self,
            node: nodes.Node,
            allocator: Allocator,
            metrics_storage: storage.Storage = DEFAULT_STORAGE,
            anomalies_storage: storage.Storage = DEFAULT_STORAGE,
            allocations_storage: storage.Storage = DEFAULT_STORAGE,
            action_delay: Numeric(0, 60) = 1.,  # [s]
            rdt_enabled: Optional[bool] = None,  # Defaults(None) - auto configuration.
            rdt_mb_control_required: bool = False,
            rdt_cache_control_required: bool = False,
            extra_labels: Dict[Str, Str] = None,
            allocation_configuration: Optional[AllocationConfiguration] = None,
            remove_all_resctrl_groups: bool = False,
            event_names: Optional[List[str]] = None,
            enable_derived_metrics: bool = False,
<<<<<<< HEAD
            wss_reset_interval: int = 0,
=======
            tasks_label_generator: Dict[str, TaskLabelGenerator] = None,
>>>>>>> 3fb7689c
    ):

        self._allocation_configuration = allocation_configuration or AllocationConfiguration()

        super().__init__(node, metrics_storage, action_delay, rdt_enabled,
                         extra_labels, _allocation_configuration=self._allocation_configuration,
                         event_names=event_names, enable_derived_metrics=enable_derived_metrics,
<<<<<<< HEAD
                         wss_reset_interval=wss_reset_interval,
                         )
=======
                         tasks_label_generator=tasks_label_generator)
>>>>>>> 3fb7689c

        # Allocation specific.
        self._allocator = allocator
        self._allocations_storage = allocations_storage
        self._rdt_mb_control_required = rdt_mb_control_required  # Override False from superclass.
        self._rdt_cache_control_required = rdt_cache_control_required

        # Anomaly.
        self._anomalies_storage = anomalies_storage
        self._anomalies_statistics = AnomalyStatistics()

        # Internal allocation statistics
        self._allocations_counter = 0
        self._allocations_errors = 0

        self._remove_all_resctrl_groups = remove_all_resctrl_groups

    def _initialize_rdt(self) -> bool:
        platform, _, _ = platforms.collect_platform_information()

        # Cache control check.
        if self._rdt_cache_control_required and \
                not platform.rdt_information.rdt_cache_control_enabled:
            # Wanted unavailable feature - halt
            log.error('RDT cache control enabled but is not supported by platform!')
            return False

        # MB control check.
        if self._rdt_mb_control_required and \
                not platform.rdt_information.rdt_mb_control_enabled:
            # Some wanted unavailable feature - halt.
            log.error('RDT memory bandwidth enabled but '
                      'allocation is not supported by platform!')
            return False

        # Prepare initial values for L3, MB...
        root_rdt_l3, root_rdt_mb = resctrl.get_max_rdt_values(
            platform.rdt_information.cbm_mask,
            platform.sockets,
            platform.rdt_information.rdt_mb_control_enabled,
            platform.rdt_information.rdt_cache_control_enabled
        )

        # ...override max values with values from allocation configuration
        if self._allocation_configuration.default_rdt_l3 is not None and \
                platform.rdt_information.rdt_cache_control_enabled:
            root_rdt_l3 = self._allocation_configuration.default_rdt_l3
        if self._allocation_configuration.default_rdt_mb is not None and \
                platform.rdt_information.rdt_mb_control_enabled:
            root_rdt_mb = self._allocation_configuration.default_rdt_mb

        try:
            if root_rdt_l3 is not None:
                validate_l3_string(root_rdt_l3, platform.sockets,
                                   platform.rdt_information.cbm_mask,
                                   platform.rdt_information.min_cbm_bits)

            if root_rdt_mb is not None:
                validate_mb_string(root_rdt_mb, platform.sockets,
                                   platform.rdt_information.mb_min_bandwidth)

            resctrl.cleanup_resctrl(root_rdt_l3, root_rdt_mb, self._remove_all_resctrl_groups)
        except InvalidAllocations as e:
            log.error('Cannot initialize RDT subsystem: %s', e)
            return False

        return True

    def _iterate_body(self,
                      containers, platform,
                      tasks_measurements, tasks_resources,
                      tasks_labels, common_labels):
        """Allocator callback body."""

        current_allocations = _get_tasks_allocations(containers)

        # Allocator callback
        allocate_start = time.time()
        new_allocations, anomalies, extra_metrics = self._allocator.allocate(
            platform, tasks_measurements, tasks_resources, tasks_labels,
            current_allocations)
        allocate_duration = time.time() - allocate_start

        # Validate callback output
        _validate_allocate_return_vals(new_allocations, anomalies, extra_metrics)

        log.debug('Anomalies detected: %d', len(anomalies))
        log.debug('Current allocations: %s', current_allocations)

        # Create context aware allocations objects for current allocations.
        current_allocations_values = TasksAllocationsValues.create(
            self._rdt_enabled, current_allocations, self._containers_manager.containers, platform)

        # Handle allocations: calculate changeset and target allocations.
        allocations_changeset_values = None
        target_allocations_values = current_allocations_values
        try:
            # Special validation step needed for Kubernetes.
            validate_shares_allocation_for_kubernetes(tasks=containers.keys(),
                                                      allocations=new_allocations)

            # Create and validate context aware allocations objects for new allocations.
            log.debug('New allocations: %s', new_allocations)
            new_allocations_values = TasksAllocationsValues.create(
                self._rdt_enabled, new_allocations, self._containers_manager.containers, platform)
            new_allocations_values.validate()

            # Calculate changeset and target_allocations.
            if new_allocations_values is not None:
                target_allocations_values, allocations_changeset_values = \
                    new_allocations_values.calculate_changeset(current_allocations_values)
                target_allocations_values.validate()

            self._allocations_counter += len(new_allocations)

        except InvalidAllocations as e:
            # Handle any allocation validation error.
            # Log errors and restore current to generate proper metrics.
            log.error('Invalid allocations: %s', str(e))
            log.warning('Ignoring all allocations in this iteration due to validation error!')
            self._allocations_errors += 1
            target_allocations_values = current_allocations_values

        # Handle allocations: perform allocations based on changeset.
        if allocations_changeset_values:
            log.debug('Allocations changeset: %s', allocations_changeset_values)
            log.info('Performing allocations on %d tasks.', len(
                allocations_changeset_values))
            allocations_changeset_values.perform_allocations()

        # Prepare anomaly metrics.
        anomaly_metrics = convert_anomalies_to_metrics(anomalies, tasks_labels)
        update_anomalies_metrics_with_task_information(anomaly_metrics, tasks_labels)

        # Store anomalies information
        anomalies_package = MetricPackage(self._anomalies_storage)
        anomalies_package.add_metrics(
            anomaly_metrics,
            extra_metrics,
            self._anomalies_statistics.get_metrics(anomalies)
        )
        anomalies_package.send(common_labels)

        # Prepare allocations metrics.
        allocations_metrics = target_allocations_values.generate_metrics()
        allocations_statistic_metrics = _get_allocations_statistics_metrics(
            self._allocations_counter, self._allocations_errors, allocate_duration)

        # Store allocations metrics.
        allocations_package = MetricPackage(self._allocations_storage)
        allocations_package.add_metrics(
            allocations_metrics,
            extra_metrics,
            allocations_statistic_metrics,
        )
        allocations_package.send(common_labels)


def _get_tasks_allocations(containers) -> TasksAllocations:
    tasks_allocations: TasksAllocations = {}
    for task, container in containers.items():
        try:
            task_allocations = container.get_allocations()
        except MissingAllocationException as e:
            log.warning('One or more allocations are missing for '
                        'container {} - ignoring! '
                        '(because {})'.format(container, e))
            continue

        tasks_allocations[task.task_id] = task_allocations
    return tasks_allocations


def _get_allocations_statistics_metrics(allocations_count, allocations_errors, allocation_duration):
    """Extra external plugin allocations statistics."""

    metrics = [
        Metric(name='allocations_count', type=MetricType.COUNTER,
               value=allocations_count),
        Metric(name='allocations_errors', type=MetricType.COUNTER,
               value=allocations_errors),
    ]

    if allocation_duration is not None:
        metrics.extend([
            Metric(name='allocation_duration', type=MetricType.GAUGE,
                   value=allocation_duration)
        ])

    return metrics


def _validate_allocate_return_vals(
        tasks: TasksAllocations, anomalies: List[Anomaly], metrics: List[Metric]):
    assure_type(tasks, TasksAllocations)
    assure_type(anomalies, List[Anomaly])
    assure_type(metrics, List[Metric])<|MERGE_RESOLUTION|>--- conflicted
+++ resolved
@@ -206,11 +206,8 @@
             remove_all_resctrl_groups: bool = False,
             event_names: Optional[List[str]] = None,
             enable_derived_metrics: bool = False,
-<<<<<<< HEAD
+            tasks_label_generator: Dict[str, TaskLabelGenerator] = None,
             wss_reset_interval: int = 0,
-=======
-            tasks_label_generator: Dict[str, TaskLabelGenerator] = None,
->>>>>>> 3fb7689c
     ):
 
         self._allocation_configuration = allocation_configuration or AllocationConfiguration()
@@ -218,12 +215,8 @@
         super().__init__(node, metrics_storage, action_delay, rdt_enabled,
                          extra_labels, _allocation_configuration=self._allocation_configuration,
                          event_names=event_names, enable_derived_metrics=enable_derived_metrics,
-<<<<<<< HEAD
                          wss_reset_interval=wss_reset_interval,
-                         )
-=======
                          tasks_label_generator=tasks_label_generator)
->>>>>>> 3fb7689c
 
         # Allocation specific.
         self._allocator = allocator
