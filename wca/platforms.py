# Copyright (c) 2018 Intel Corporation
#
# Licensed under the Apache License, Version 2.0 (the "License");
# you may not use this file except in compliance with the License.
# You may obtain a copy of the License at
#
#     http://www.apache.org/licenses/LICENSE-2.0
#
# Unless required by applicable law or agreed to in writing, software
# distributed under the License is distributed on an "AS IS" BASIS,
# WITHOUT WARRANTIES OR CONDITIONS OF ANY KIND, either express or implied.
# See the License for the specific language governing permissions and
# limitations under the License.
import logging
import os
import re
import socket
import time
<<<<<<< HEAD
import glob
from typing import List, Dict, Set, Tuple, Optional
=======
from typing import List, Dict, Optional
from collections import defaultdict
from itertools import groupby
>>>>>>> 8dc4a815

from wca.metrics import Metric, MetricName
from wca.profiling import profiler

from dataclasses import dataclass

try:
    from pkg_resources import get_distribution, DistributionNotFound
except ImportError:
    # When running from pex use vendored library from pex.
    from pex.vendor._vendored.setuptools.pkg_resources import get_distribution, DistributionNotFound


log = logging.getLogger(__name__)

# 0-based logical processor number (matches the value of "processor" in /proc/cpuinfo)
CpuId = int
NodeId = int

def get_wca_version():
    """Returns information about wca version."""
    try:
        version = get_distribution('wca').version
    except DistributionNotFound:
        log.warning("Version is not available. "
                    "Probably egg-info directory does not exist"
                    "(which is required for pkg_resources module "
                    "to find the version).")
        return "unknown_version"

    return version


def get_cpu_model() -> str:
    """Returns information about cpu model from /proc/cpuinfo."""
    if os.path.isfile('/proc/cpuinfo'):
        with open('/proc/cpuinfo') as fref:
            for line in fref.readlines():
                if line.startswith("model name"):
                    s = re.search("model name\\s*:\\s*(.*)\\s*$", line)
                    if s:
                        return s.group(1)
                    break
    return "unknown_cpu_model"


@dataclass
class RDTInformation:
    # Reflects state of the system.

    # Monitoring.
    rdt_cache_monitoring_enabled: bool  # based /sys/fs/resctrl/mon_data/mon_L3_00/llc_occupancy
    rdt_mb_monitoring_enabled: bool   # based on /sys/fs/resctrl/mon_data/mon_L3_00/mbm_total_bytes

    # Allocation.
    rdt_cache_control_enabled: bool   # based on 'L3:' in /sys/fs/resctrl/schemata
    rdt_mb_control_enabled: bool      # based on 'MB:' in /sys/fs/resctrl/schemata

    # Cache control read-only parameters. Available only if CAT control
    # is supported by platform,otherwise set to None.
    cbm_mask: Optional[str]           # based on /sys/fs/resctrl/info/L3/cbm_mask
    min_cbm_bits: Optional[str]       # based on /sys/fs/resctrl/info/L3/min_cbm_bits
    num_closids: Optional[int]        # based on /sys/fs/resctrl/info/L3/num_closids

    # MB control read-only parameters.
    mb_bandwidth_gran: Optional[int]  # based on /sys/fs/resctrl/info/MB/bandwidth_gran
    mb_min_bandwidth: Optional[int]   # based on /sys/fs/resctrl/info/MB/min_bandwidth

    def is_control_enabled(self):
        return self.rdt_mb_control_enabled or self.rdt_cache_control_enabled

    def is_monitoring_enabled(self):
        return self.rdt_mb_monitoring_enabled or self.rdt_cache_monitoring_enabled


@dataclass
class Platform:
    # Topology:
    sockets: int  # number of sockets
    cores: int  # number of physical cores in total (sum over all sockets)
    cpus: int  # logical processors equal to the output of "nproc" Linux command

    topology: Dict[int, Dict[int, List[int]]]

    cpu_model: str

    # Utilization (usage):
    # counter like, sum of all modes based on /proc/stat
    # "cpu line" with 10ms resolution expressed in [ms]
    cpus_usage: Dict[CpuId, int]

    # [bytes] based on /proc/meminfo (gauge like)
    # difference between MemTotal and MemAvail (or MemFree)
    total_memory_used: int

    # NUMA info
    node_memory_free: Dict[NodeId, int]
    node_memory_used: Dict[NodeId, int]
    node_cpus: Dict[NodeId, str]

    # [unix timestamp] Recorded timestamp of finishing data gathering (as returned from time.time)
    timestamp: float

    rdt_information: Optional[RDTInformation]


def create_metrics(platform: Platform) -> List[Metric]:
    """Creates a list of Metric objects from data in Platform object"""
    platform_metrics = list()
    platform_metrics.append(
        Metric.create_metric_with_metadata(
            name=MetricName.MEM_USAGE,
            value=platform.total_memory_used)
    )
    for cpu_id, cpu_usage in platform.cpus_usage.items():
        platform_metrics.append(
            Metric.create_metric_with_metadata(
                name=MetricName.CPU_USAGE_PER_CPU,
                value=cpu_usage,
                labels={"cpu": str(cpu_id)}
            )
        )
    return platform_metrics


def create_labels(platform: Platform) -> Dict[str, str]:
    """Returns dict of topology and hostname labels"""
    labels = dict()
    # Topology labels
    labels["sockets"] = str(platform.sockets)
    labels["cores"] = str(platform.cores)
    labels["cpus"] = str(platform.cpus)
    # Additional labels
    labels["host"] = socket.gethostname()
    labels["wca_version"] = get_wca_version()
    labels["cpu_model"] = get_cpu_model()
    return labels


def parse_proc_meminfo(proc_meminfo_output: str) -> int:
    """Parses output /proc/meminfo and returns total memory used in bytes"""

    # Used memory calculated the same way the 'free' tool does it
    # References: http://man7.org/linux/man-pages/man1/free.1.html
    #             http://man7.org/linux/man-pages/man5/proc.5.html
    # Although it is not stated in the manpage, proc/meminfo always returns
    # memory in kB, or to be exact, KiB (1024 bytes) which can be seen in source code:
    # https://github.com/torvalds/linux/blob/master/fs/proc/meminfo.c

    def get_value_from_line(line) -> int:
        # Value will be always in the second column of the line
        return int(line.split()[1])

    total = 0
    free = 0
    buffers = 0
    cache = 0
    for line in proc_meminfo_output.split("\n"):
        if line.startswith("MemTotal"):
            total = get_value_from_line(line)
        elif line.startswith("MemFree"):
            free = get_value_from_line(line)
        elif line.startswith("Buffers"):
            buffers = get_value_from_line(line)
        elif line.startswith("Cached"):
            cache = get_value_from_line(line)

    # KiB to Bytes
    return (total - free - buffers - cache) << 10


def read_proc_meminfo() -> str:
    """Reads /proc/meminfo"""
    with open('/proc/meminfo') as f:
        out = f.read()
    return out

def parse_node_meminfo() -> (Dict[NodeId, int], Dict[NodeId, int]):
    """Parses /sys/devices/system/node/node*/meminfo and returns free/used"""
    node_free = {}
    node_used = {}
    for fn in glob.glob("/sys/devices/system/node/node*/meminfo"):
        with open(fn) as f:
            for line in f.readlines():
                s = line.split()
                if len(s) != 5:
                    continue
                if s[2] == "MemFree:":
                    node_free[int(s[1])] = int(s[3]) << 10
                if s[2] == "MemUsed:":
                    node_used[int(s[1])] = int(s[3]) << 10
    return node_free, node_used

def parse_node_cpus() -> Dict[NodeId, str]:
    "Parses /sys/devices/system/node/node*/cpulist"
    node_cpus = {}
    for fn in glob.glob("/sys/devices/system/node/node*/cpulist"):
        node_id = int(os.path.basename(os.path.dirname(fn))[4:])
        with open(fn) as f:
            node_cpus[node_id] = f.read().strip()
    return node_cpus


def parse_proc_stat(proc_stat_output) -> Dict[CpuId, int]:
    """Parses output of /proc/stat and calculates cpu usage for each cpu"""
    cpus_usage = {}

    for line in proc_stat_output.split("\n"):
        if line and line.startswith("cpu"):
            cpu_stat_fields = line.split(" ")
            # first 3 characters in line are 'cpu', so everything after that,
            #  up to next space is a cpu id
            cpu_id = cpu_stat_fields[0][3:]
            # first line of output has aggregated values for all cpus, which we don't need
            if cpu_id == '':
                continue
            else:
                cpu_id = int(cpu_id)
            # reference: http://man7.org/linux/man-pages/man5/proc.5.html
            user = int(cpu_stat_fields[1])
            nice = int(cpu_stat_fields[2])
            system = int(cpu_stat_fields[3])
            irq = int(cpu_stat_fields[6])
            softirq = int(cpu_stat_fields[7])
            steal = int(cpu_stat_fields[8])
            # As we are monitoring cpu usage, idle and iowait are not used
            # idle = int(cpu_stat_fields[4])
            # iowait = int(cpu_stat_fields[5])
            # guest and guest nice times are already included in user and nice counters
            # so they are not added to the total time
            # guest = int(cpu_stat_fields[9])
            # guest_nice = int(cpu_stat_fields[10])
            cpu_usage = user + nice + system + irq + softirq + steal
            cpus_usage[cpu_id] = cpu_usage
    return cpus_usage


def read_proc_stat() -> str:
    """Reads /proc/stat"""
    with open('/proc/stat') as f:
        out = f.read()
    return out


def collect_topology_information() -> (int, int, int, Dict[int, Dict[int, List[int]]]):
    """
    Reads files from /sys/devices/system/cpu to collect topology information
    :return: tuple (nr_of_online_cpus, nr_of_cores, nr_of_sockets,
                    mapping from [socket][core] -> list of cpus)
    """
    procinfo = open('/proc/cpuinfo').read()

    processors = [
        dict(
            [list(map(str.strip, line.split(':'))) for line in proc.split('\n')]
        ) for proc in list(filter(None, procinfo.split('\n\n')))
    ]

    def by_physical_id(processor): return int(processor['physical id'])
    def by_core_id(processor): return int(processor['core id'])
    topology = defaultdict(dict)

    for physical_id, socket_processors in groupby(
            sorted(processors, key=by_physical_id), key=by_physical_id):
        for core_id, core_processors in groupby(
                sorted(list(socket_processors), key=by_core_id), key=by_core_id):
            topology[int(physical_id)][
                int(core_id)] = [int(p['processor']) for p in core_processors]

    # get rid of defaultdict
    topology = dict(topology)

    nr_of_online_cpus = len(processors)
    nr_of_cores = sum(len(core_ids) for core_ids in topology.values())
    nr_of_sockets = len(topology)

    return nr_of_online_cpus, nr_of_cores, nr_of_sockets, topology


BASE_RESCTRL_PATH = '/sys/fs/resctrl'
MON_DATA = 'mon_data'
MON_L3_00 = 'mon_L3_00'
MBM_TOTAL = 'mbm_total_bytes'
LLC_OCCUPANCY = 'llc_occupancy'


def _collect_rdt_information() -> RDTInformation:
    """Returns rdt information values.
    Assumes resctrl is already mounted.
    """

    rdt_cache_monitoring_enabled = os.path.exists(
        os.path.join(BASE_RESCTRL_PATH, 'mon_data/mon_L3_00', LLC_OCCUPANCY))
    rdt_mb_monitoring_enabled = os.path.exists(
        os.path.join(BASE_RESCTRL_PATH, 'mon_data/mon_L3_00', MBM_TOTAL))

    def _read_value(subpath):
        with open(os.path.join(BASE_RESCTRL_PATH, subpath)) as f:
            return f.read().strip()

    schemata_body = _read_value('schemata')

    rdt_cache_control_enabled = 'L3' in schemata_body
    if rdt_cache_control_enabled:
        cbm_mask = _read_value('info/L3/cbm_mask')
        min_cbm_bits = _read_value('info/L3/min_cbm_bits')
        num_closids = int(_read_value('info/L3/num_closids'))
    else:
        cbm_mask, min_cbm_bits, num_closids = None, None, None

    rdt_mb_control_enabled = 'MB:' in schemata_body
    if rdt_mb_control_enabled:
        mb_bandwidth_gran = int(_read_value('info/MB/bandwidth_gran'))
        mb_min_bandwidth = int(_read_value('info/MB/min_bandwidth'))
        mb_num_closids = int(_read_value('info/MB/num_closids'))
    else:
        mb_bandwidth_gran, mb_min_bandwidth, mb_num_closids = None, None, None

    if rdt_cache_control_enabled and rdt_mb_control_enabled:
        num_closids = min(num_closids, mb_num_closids)

    return RDTInformation(rdt_cache_monitoring_enabled,
                          rdt_mb_monitoring_enabled,
                          rdt_cache_control_enabled,
                          rdt_mb_control_enabled,
                          cbm_mask,
                          min_cbm_bits,
                          num_closids,
                          mb_bandwidth_gran,
                          mb_min_bandwidth)


@profiler.profile_duration(name='collect_platform_information')
def collect_platform_information(rdt_enabled: bool = True) -> (
        Platform, List[Metric], Dict[str, str]):
    """Returns Platform information, metrics and common labels.

    Returned objects meaning:
    - Platform is a static information about topology as well as some metrics about platform
    level resource usages.
    - List[Metric] covers the same information as platform but serialized to storage accepted type.
    - Dist[str, str] - "common labels" are used to mark every other metric
        (generated by other sources) e.g. host

    Note: returned metrics should be consistent with information covered by platform

    """
    # Static information
    nr_of_cpus, nr_of_cores, no_of_sockets, topology = collect_topology_information()
    if rdt_enabled:
        rdt_information = _collect_rdt_information()
    else:
        rdt_information = None

    # Dynamic information
    cpus_usage = parse_proc_stat(read_proc_stat())
    total_memory_used = parse_proc_meminfo(read_proc_meminfo())
    node_free, node_used = parse_node_meminfo()
    platform = Platform(
        sockets=no_of_sockets,
        cores=nr_of_cores,
        cpus=nr_of_cpus,
        topology=topology,
        cpu_model=get_cpu_model(),
        cpus_usage=cpus_usage,
        total_memory_used=total_memory_used,
        timestamp=time.time(),
        rdt_information=rdt_information,
        node_memory_free=node_free,
        node_memory_used=node_used,
        node_cpus=parse_node_cpus()
    )
    assert len(platform.cpus_usage) == platform.cpus, \
        "Inconsistency in cpu data returned by kernel"
    return platform, create_metrics(platform), create_labels(platform)<|MERGE_RESOLUTION|>--- conflicted
+++ resolved
@@ -16,14 +16,10 @@
 import re
 import socket
 import time
-<<<<<<< HEAD
 import glob
-from typing import List, Dict, Set, Tuple, Optional
-=======
 from typing import List, Dict, Optional
 from collections import defaultdict
 from itertools import groupby
->>>>>>> 8dc4a815
 
 from wca.metrics import Metric, MetricName
 from wca.profiling import profiler
