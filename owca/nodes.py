--- conflicted
+++ resolved
@@ -23,12 +23,9 @@
 
 @dataclass
 class Task:
-<<<<<<< HEAD
     """Class used for abstracting information received from orchestration node service concerning single container
     (e.g. mesos container) or a group of containers (a mesos nested container or a kubernetes pod)."""
 
-=======
->>>>>>> 8de88ba2
     # Human-friendly name of task
     name: str
 
@@ -36,7 +33,6 @@
     task_id: TaskId
 
     # Path to cgroup that all processes reside in. Starts with leading "/".
-<<<<<<< HEAD
     #   e.g. /kubepods/bestefforts/9012839.
     cgroup_path: str
 
@@ -48,22 +44,11 @@
 
     # Initial resources assigned at orchestration level.
     resources: Dict[str, str]
-=======
-    cgroup_path: str
-
-    # Task metadata expressed as labels.
-    labels: Dict[str, str]
-
-    # Initial resources assigned at orchestration level.
-    resources: Dict[str, str]
 
     def __hash__(self):
         """Every instance of task is uniquely identified by cgroup_path."""
         return hash(self.cgroup_path)
->>>>>>> 8de88ba2
 
-    def __hash__(self):
-        return hash(self.cgroup_path)
 
 class Node(ABC):
     """Base class for tasks(workloads discover)."""
