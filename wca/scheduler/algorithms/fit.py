--- conflicted
+++ resolved
@@ -15,7 +15,6 @@
 import logging
 from copy import deepcopy
 from typing import Tuple, List
-from copy import deepcopy
 
 from wca.metrics import Metric
 from wca.scheduler.algorithms import DataMissingException, RescheduleResult
@@ -79,21 +78,12 @@
     def app_fit_node(self, node_name, app_name, data_provider_queried) -> Tuple[bool, str]:
         nodes_capacities, assigned_apps, apps_spec, _ = data_provider_queried
 
-<<<<<<< HEAD
-        # Hardcoded 70% of cpu for experiment purpose
-        scale_factor = 0.5
-        new_nodes_capacities = deepcopy(nodes_capacities)
-        for node in nodes_capacities:
-            if node == 'node101':
-                new_nodes_capacities[node]['cpu'] = int(nodes_capacities[node]['cpu'] * scale_factor)
-=======
         # Scaling factor for cpu
         new_nodes_capacities = deepcopy(nodes_capacities)
         for node in nodes_capacities:
             if node in self.pmem_nodes:
                 new_nodes_capacities[node][ResourceType.CPU] = \
                     nodes_capacities[node][ResourceType.CPU] * self.cpu_scale_factor
->>>>>>> ef251815
 
         fits, message, metrics = app_fits(
             node_name, app_name, self.dimensions,
@@ -108,4 +98,4 @@
 
     def reschedule_with_metrics(self, data_provider_queried: QueryDataProviderInfo,
                                 ) -> Tuple[RescheduleResult, List[Metric]]:
-        return {}, []
+        return {}, []