# Copyright (c) 2018 Intel Corporation
#
# Licensed under the Apache License, Version 2.0 (the "License");
# you may not use this file except in compliance with the License.
# You may obtain a copy of the License at
#
#     http://www.apache.org/licenses/LICENSE-2.0
#
# Unless required by applicable law or agreed to in writing, software
# distributed under the License is distributed on an "AS IS" BASIS,
# WITHOUT WARRANTIES OR CONDITIONS OF ANY KIND, either express or implied.
# See the License for the specific language governing permissions and
# limitations under the License.
import logging
import time
<<<<<<< HEAD
from enum import Enum
from typing import Dict, Union, List, Tuple, Callable, Optional

from dataclasses import dataclass, field
=======
from typing import Dict, Union, List, Tuple, Callable

from dataclasses import dataclass, field
from enum import Enum
>>>>>>> 873e7186

log = logging.getLogger(__name__)


class MetricName(str, Enum):
    # Perf events based.
    # Per task
    INSTRUCTIONS = 'instructions'
    CYCLES = 'cycles'
    CACHE_MISSES = 'cache_misses'
    CACHE_REFERENCES = 'cache_references'
    MEMSTALL = 'stalls_mem_load'
    OFFCORE_REQUESTS_OUTSTANDING_L3_MISS_DEMAND_DATA_RD = \
        'offcore_requests_outstanding_l3_miss_demand_data_rd'
    OFFCORE_REQUESTS_L3_MISS_DEMAND_DATA_RD = 'offcore_requests_l3_miss_demand_data_rd'

    # Extra perf based.
    SCALING_FACTOR_AVG = 'scaling_factor_avg'
    SCALING_FACTOR_MAX = 'scaling_factor_max'

    # Cgroup based.
    CPU_USAGE_PER_TASK = 'cpu_usage_per_task'
    MEM_USAGE_PER_TASK = 'memory_usage_per_task_bytes'
    MEM_MAX_USAGE_PER_TASK = 'memory_max_usage_per_task_bytes'
    MEM_LIMIT_PER_TASK = 'memory_limit_per_task_bytes'
    MEM_SOFT_LIMIT_PER_TASK = 'memory_soft_limit_per_task_bytes'
    MEM_NUMA_STAT = 'memory_numa_stat'

    # Generic per task.
    LAST_SEEN = 'last_seen'
    CPUS = 'cpus'  # From Kubernetes or Mesos
    MEM = 'mem'  # From Kubernetes or Mesos

    # Resctrl based.
    MEM_BW = 'memory_bandwidth'
    LLC_OCCUPANCY = 'llc_occupancy'
    MEMORY_BANDWIDTH_LOCAL = 'memory_bandwidth_local'
    MEMORY_BANDWIDTH_REMOTE = 'memory_bandwidth_remote'

    # /proc based (platform scope).
    CPU_USAGE_PER_CPU = 'cpu_usage_per_cpu'
    MEM_USAGE = 'memory_usage'

    # Generic for WCA.
    UP = 'up'


class DerivedMetricName(str, Enum):
    # instructions/second
    IPS = 'ips'
    # instructions/cycle
    IPC = 'ipc'
    # (cache-references - cache_misses) / cache_references
    CACHE_HIT_RATIO = 'cache_hit_ratio'
    # (cache-references - cache_misses) / cache_references
    CACHE_MISSES_PER_KILO_INSTRUCTIONS = 'cache_misses_per_kilo_instructions'


class MetricType(str, Enum):
    GAUGE = 'gauge'  # arbitrary value (can go up and down)
    COUNTER = 'counter'  # monotonically increasing counter

    def __repr__(self):
        return repr(self.value)


MetricValue = Union[float, int]


# Order is enabled to allow sorting metrics according their metadata.
@dataclass(order=True)
class MetricMetadata:
    type: MetricType
    help: str


# Mapping from metric name to metrics meta data.
METRICS_METADATA: Dict[MetricName, MetricMetadata] = {
    MetricName.INSTRUCTIONS:
        MetricMetadata(
            MetricType.COUNTER,
            'Linux Perf counter for instructions per container.'),
    MetricName.CYCLES:
        MetricMetadata(
            MetricType.COUNTER,
            'Linux Perf counter for cycles per container.'),
    MetricName.CACHE_MISSES:
        MetricMetadata(
            MetricType.COUNTER,
            'Linux Perf counter for cache-misses per container.'),
    MetricName.CPU_USAGE_PER_CPU:
        MetricMetadata(
            MetricType.COUNTER,
            '[1/USER_HZ] Logical CPU usage in 1/USER_HZ (usually 10ms).'
            'Calculated using values based on /proc/stat'),
    MetricName.CPU_USAGE_PER_TASK:
        MetricMetadata(
            MetricType.COUNTER,
            '[ns] cpuacct.usage (total kernel and user space)'),
    MetricName.MEM_BW:
        MetricMetadata(
            MetricType.COUNTER,
            '[bytes] Total memory bandwidth using Memory Bandwidth Monitoring.'),
    MetricName.MEM_USAGE_PER_TASK:
        MetricMetadata(
            MetricType.GAUGE,
            '[bytes] Memory usage_in_bytes per tasks returned from cgroup memory subsystem.'),
    MetricName.MEM_MAX_USAGE_PER_TASK:
        MetricMetadata(
            MetricType.GAUGE,
            '[bytes] Memory max_usage_in_bytes per tasks returned from cgroup memory subsystem.'),
    MetricName.MEM_LIMIT_PER_TASK:
        MetricMetadata(
            MetricType.GAUGE,
            '[bytes] Memory limit_in_bytes per tasks returned from cgroup memory subsystem.'),
    MetricName.MEM_SOFT_LIMIT_PER_TASK:
        MetricMetadata(
            MetricType.GAUGE,
            '[bytes] Memory soft_limit_in_bytes per tasks returned from cgroup memory subsystem.'),
    MetricName.LLC_OCCUPANCY:
        MetricMetadata(
            MetricType.GAUGE,
            '[bytes] LLC occupancy'),
    MetricName.MEM_USAGE:
        MetricMetadata(
            MetricType.GAUGE,
            '[bytes] Total memory used by platform in bytes based on /proc/meminfo '
            'and uses heuristic based on linux free tool (total - free - buffers - cache).'
        ),
    MetricName.MEMSTALL:
        MetricMetadata(
            MetricType.COUNTER,
            'Mem stalled loads'
        ),
    MetricName.CACHE_REFERENCES:
        MetricMetadata(
            MetricType.COUNTER,
            'Cache references'
        ),
    MetricName.SCALING_FACTOR_MAX:
        MetricMetadata(
            MetricType.GAUGE,
            'Perf metric scaling factor, MAX value'
        ),
    MetricName.SCALING_FACTOR_AVG:
        MetricMetadata(
            MetricType.GAUGE,
            'Perf metric scaling factor, average from all CPUs'
        ),
    MetricName.MEM_NUMA_STAT:
        MetricMetadata(
            MetricType.GAUGE,
            'NUMA Stat TODO!',  # TODO: fix me!
        ),
    MetricName.MEMORY_BANDWIDTH_LOCAL:
        MetricMetadata(
            MetricType.COUNTER,
            '[bytes] Total local memory bandwidth using Memory Bandwidth Monitoring.'
        ),
    MetricName.MEMORY_BANDWIDTH_REMOTE:
        MetricMetadata(
            MetricType.COUNTER,
            '[bytes] Total remote memory bandwidth using Memory Bandwidth Monitoring.'
        ),
    MetricName.OFFCORE_REQUESTS_L3_MISS_DEMAND_DATA_RD:
        MetricMetadata(
            MetricType.COUNTER,
            'Increment each cycle of the number of offcore outstanding demand data read '
            'requests from SQ that missed L3.'
        ),
    MetricName.OFFCORE_REQUESTS_OUTSTANDING_L3_MISS_DEMAND_DATA_RD:
        MetricMetadata(
            MetricType.COUNTER,
            'Demand data read requests that missed L3.'
        ),
    MetricName.CPUS:
        MetricMetadata(
            MetricType.GAUGE,
            'Tasks resources cpus initial requests.',
        ),
    MetricName.MEM:
        MetricMetadata(
            MetricType.GAUGE,
            'Tasks resources memory initial requests.'
        ),
    MetricName.LAST_SEEN:
        MetricMetadata(
            MetricType.COUNTER,
            'Time the task was last seen.'
        ),
    MetricName.UP:
        MetricMetadata(
            MetricType.COUNTER,
            'Time the was was last seen.'
        ),
    DerivedMetricName.IPC:
        MetricMetadata(
            MetricType.GAUGE,
            'Instructions per cycle'
        ),
    DerivedMetricName.IPS:
        MetricMetadata(
            MetricType.GAUGE,
            'Instructions per second'
        ),
    DerivedMetricName.CACHE_HIT_RATIO:
        MetricMetadata(
            MetricType.GAUGE,
            'Cache hit ratio, based on cache-misses and cache-references',
        ),
    DerivedMetricName.CACHE_MISSES_PER_KILO_INSTRUCTIONS:
        MetricMetadata(
            MetricType.GAUGE,
            'Cache misses per kilo instructions',
        ),
}


@dataclass
class Metric:
    name: Union[str, MetricName]
    value: MetricValue
    labels: Dict[str, str] = field(default_factory=dict)
    type: MetricType = None
    help: str = None

    @staticmethod
    def create_metric_with_metadata(name, value, labels=None):
        metric = Metric(
            name=name,
            value=value,
            labels=labels or dict()
        )
        if name in METRICS_METADATA:
            metric.type = METRICS_METADATA[name].type
            metric.help = METRICS_METADATA[name].help
        return metric


Measurements = Dict[MetricName, MetricValue]


def merge_measurements(measurements_list: List[Measurements]) -> \
        Tuple[Measurements, List[MetricName]]:
    """Returns dictionary with metrics which are contained in all input measurements with value set
       to arithmetic sum."""
    summed_metrics: Measurements = {}

    all_metrics_names = set()  # Sum of set of names.
    for measurements in measurements_list:
        all_metrics_names.update(measurements.keys())

    for metric_name in all_metrics_names:
        if metric_name in METRICS_METADATA:

            if METRICS_METADATA[metric_name].type == MetricType.GAUGE:
                operation = lambda values: sum(values) / len(values)  # noqa
            else:
                assert METRICS_METADATA[metric_name].type == MetricType.COUNTER
                operation = sum

        else:
            log.debug('By default, unknown metric %r uses "sum" as merge operation.', metric_name)
            operation = sum

        summed_metrics[metric_name] = operation(
            [measurements[metric_name] for measurements in measurements_list
             if metric_name in measurements])

    return summed_metrics


class BaseDerivedMetricsGenerator:
    """ Calculate derived metrics based on predefined rules:

    ipc = instructions / cycle
    ips = instructions / second
    cache_hit_ratio = cache-reference - cache-misses / cache-references
    cache_misses_per_kilo_instructions = cache_misses / (instructions/1000)
    """

    def __init__(self, get_measurements_func: Callable[[], Measurements]):
        self._prev_measurements = None
        self._prev_ts = None
        self.get_measurements_func = get_measurements_func

    def get_measurements(self) -> Measurements:
        measurements = self.get_measurements_func()
        return self._get_measurements_with_derived_metrics(measurements)

    def _get_measurements_with_derived_metrics(self, measurements):
        """Extend given measurements with some derived metrics like IPC, IPS, cache_hit_ratio.
        Extends only if those metrics are enabled in "event_names".
        """

        now = time.time()

        def available(*names):
            return all(name in measurements and name in self._prev_measurements for name in names)

        def delta(*names):
            if not available(*names):
                return 0
            if len(names) == 1:
                name = names[0]
                return measurements[name] - self._prev_measurements[name]
            else:
                return [measurements[name] - self._prev_measurements[name] for name in names]

        # if specific pairs are available calculate derived metrics
        if self._prev_measurements is not None:
            time_delta = now - self._prev_ts
            self._derive(measurements, delta, available, time_delta)

        self._prev_measurements = measurements
        self._prev_ts = now

        return measurements

    def _derive(self, measurements, delta, available, time_delta):
        raise NotImplementedError


class DefaultDerivedMetricsGenerator(BaseDerivedMetricsGenerator):

    def _derive(self, measurements, delta, available, time_delta):

        if available(MetricName.INSTRUCTIONS, MetricName.CYCLES):
            inst_delta, cycles_delta = delta(MetricName.INSTRUCTIONS,
                                             MetricName.CYCLES)
            if cycles_delta > 0:
                measurements[DerivedMetricName.IPC] = float(inst_delta) / cycles_delta

            if time_delta > 0:
                measurements[DerivedMetricName.IPS] = float(inst_delta) / time_delta

        if available(MetricName.INSTRUCTIONS, MetricName.CACHE_MISSES):
            inst_delta, cache_misses_delta = delta(MetricName.INSTRUCTIONS,
                                                   MetricName.CACHE_MISSES)
            if inst_delta > 0:
                measurements[DerivedMetricName.CACHE_MISSES_PER_KILO_INSTRUCTIONS] = \
                    float(cache_misses_delta) * 1000 / inst_delta

        if available(MetricName.CACHE_REFERENCES, MetricName.CACHE_MISSES):
            cache_ref_delta, cache_misses_delta = delta(MetricName.CACHE_REFERENCES,
                                                        MetricName.CACHE_MISSES)
            if cache_ref_delta > 0:
                cache_hits_count = cache_ref_delta - cache_misses_delta
                measurements[DerivedMetricName.CACHE_HIT_RATIO] = (
                        float(cache_hits_count) / cache_ref_delta)


class BaseGeneratorFactory:
    def create(self, get_measurements):
        raise NotImplementedError


def _derive_unbound(extra_metrics, measurements, delta, available, time_delta):
    for extra_metric_name, code in extra_metrics.items():
        context = dict(measurements)
        context.update(dict(
            delta=delta,
            time_delta=time_delta,
            available=available,
        ))
        try:
            measurements[extra_metric_name] = eval(code, context, {})
        except ZeroDivisionError:
            pass
        except NameError as e:
            log.warning('symbol %r unknown, metric %r ignored!', e.args, extra_metric_name)


class EvalBasedMetricsGenerator(BaseDerivedMetricsGenerator):

    def __init__(self, get_measurements, extra_metrics):
        super().__init__(get_measurements)
        self.extra_metrics = extra_metrics

    def _derive(self, measurements, delta, available, time_delta):
        return _derive_unbound(self.extra_metrics, measurements, delta, available, time_delta)


@dataclass
class DefaultTaskDerivedMetricsGeneratorFactory(BaseGeneratorFactory):
    extra_metrics: Optional[Dict[str, str]] = None

    def create(self, get_measurements):
        derived_generator = DefaultDerivedMetricsGenerator(get_measurements)
        if self.extra_metrics:
            return EvalBasedMetricsGenerator(derived_generator.get_measurements, self.extra_metrics)
        else:
            return derived_generator


class MissingMeasurementException(Exception):
    """when metric has not been collected with success"""
    pass<|MERGE_RESOLUTION|>--- conflicted
+++ resolved
@@ -13,17 +13,11 @@
 # limitations under the License.
 import logging
 import time
-<<<<<<< HEAD
+from typing import Dict, Union, List, Tuple, Callable, Optional
+
+from dataclasses import dataclass, field
+
 from enum import Enum
-from typing import Dict, Union, List, Tuple, Callable, Optional
-
-from dataclasses import dataclass, field
-=======
-from typing import Dict, Union, List, Tuple, Callable
-
-from dataclasses import dataclass, field
-from enum import Enum
->>>>>>> 873e7186
 
 log = logging.getLogger(__name__)
 
