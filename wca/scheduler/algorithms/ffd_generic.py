--- conflicted
+++ resolved
@@ -18,12 +18,8 @@
 
 from wca.scheduler.algorithms import Algorithm
 from wca.scheduler.data_providers import DataProvider
-<<<<<<< HEAD
-from wca.scheduler.types import ExtenderArgs, ExtenderFilterResult, HostPriority, ResourceType, Dict
-=======
 from wca.scheduler.types import (ExtenderArgs, ExtenderFilterResult,
                                  HostPriority, ResourceType, Resources)
->>>>>>> 522fb231
 from wca.scheduler.utils import extract_common_input
 
 log = logging.getLogger(__name__)
@@ -34,79 +30,6 @@
     """Fit first decreasing; supports as many dimensions as needed."""
 
     data_provider: DataProvider
-<<<<<<< HEAD
-    dimensions: Tuple[ResourceType] = (ResourceType.CPU, ResourceType.MEM, ResourceType.MEMBW,)
-
-    def app_fit_node(self, app, node):
-        dp = self.data_provider  # for shortening notation
-        return all([dp.get_app_requested_resource(app, resource) <
-                    dp.get_node_free_space_resource(node, resource)
-                    for resource in self.dimensions])
-
-    def filter(self, extender_args: ExtenderArgs) -> ExtenderFilterResult:
-        app, nodes, namespace, name = extract_common_input(extender_args)
-        extender_filter_result = ExtenderFilterResult()
-
-        for i, node in enumerate(nodes):
-            if not self.app_fit_node(app, node):
-                extender_filter_result.FailedNodes[node] = "Not enough resources."
-
-        return extender_filter_result
-
-    def prioritize(self, extender_args: ExtenderArgs) -> List[HostPriority]:
-        app, nodes, namespace, name = extract_common_input(extender_args)
-        # choose node which has the most free resources
-        return []
-
-
-@dataclass
-class FFDGeneric_AsymetricMembw(Algorithm):
-    """Fit first decreasing; supports as many dimensions as needed."""
-
-    data_provider: DataProvider
-    dimensions: Tuple[ResourceType] = (ResourceType.CPU, ResourceType.MEM,
-                                       ResourceType.MEMBW_WRITE, ResourceType.MEMBW_READ)
-
-    def basic_check(self, app_requested: Dict[ResourceType, int], node_free_space: Dict[ResourceType, int]) -> bool:
-        return all([app_requested[resource] < node_free_space[resource] for resource in self.dimensions])
-
-    @staticmethod
-    def membw_check(app_requested: Dict[ResourceType, int],
-                    node_free_space: Dict[ResourceType, int],
-                    node_membw_read_write_ratio: float) -> bool:
-        """
-        read/write ratio, e.g. 40GB/s / 10GB/s = 4,
-        what means reading is 4 time faster
-        """
-
-        # Assert that required dimensions are available.
-        for resource in (ResourceType.MEMBW_WRITE, ResourceType.MEMBW_READ,):
-            for source in (app_requested, node_free_space):
-                assert resource in source
-
-        # To shorten the notation.
-        WRITE = ResourceType.MEMBW_WRITE
-        READ = ResourceType.MEMBW_READ
-        requested = app_requested
-        node = node_free_space
-        ratio = node_membw_read_write_ratio
-
-        return (node[READ] - requested[READ] - requested[WRITE] * ratio) > 0 and \
-               (node[WRITE] - requested[WRITE] - requested[READ] / ratio) > 0
-
-    def app_fit_node(self, app, node):
-        app_requested   = {resource: self.data_provider.get_app_requested_resource(app, resource) 
-                           for resource in self.dimensions}
-        node_free_space = {resource: self.data_provider.get_node_free_space_resource(node, resource) 
-                           for resource in self.dimensions}
-
-        if not self.basic_check(app_requested, node_free_space):
-            return False
-
-        node_membw_read_write_ratio = self.data_provider.get_membw_read_write_ratio(node)
-
-        return self.membw_check(app_requested, node_free_space, node_membw_read_write_ratio)
-=======
     resources: List[ResourceType] = field(default_factory=lambda: [
             ResourceType.CPU, ResourceType.MEM,
             ResourceType.MEMORY_BANDWIDTH_READS, ResourceType.MEMORY_BANDWIDTH_WRITES])
@@ -126,7 +49,6 @@
                         'Not enough %r ( requested: %r | free: %r )' % (resource, requested, free))
 
         return (True, '')
->>>>>>> 522fb231
 
     def filter(self, extender_args: ExtenderArgs) -> ExtenderFilterResult:
         app, nodes, namespace, name = extract_common_input(extender_args)
@@ -173,4 +95,68 @@
                 priorities.append(HostPriority(node, 0))
             priorities[0].Score = 100
 
-        return priorities+        return priorities
+
+
+@dataclass
+class FFDGeneric_AsymetricMembw(Algorithm):
+    """Fit first decreasing; supports as many dimensions as needed."""
+
+    data_provider: DataProvider
+    dimensions: Tuple[ResourceType] = (ResourceType.CPU, ResourceType.MEM,
+                                       ResourceType.MEMBW_WRITE, ResourceType.MEMBW_READ)
+
+    def basic_check(self, app_requested: Dict[ResourceType, int], node_free_space: Dict[ResourceType, int]) -> bool:
+        return all([app_requested[resource] < node_free_space[resource] for resource in self.dimensions])
+
+    @staticmethod
+    def membw_check(app_requested: Dict[ResourceType, int],
+                    node_free_space: Dict[ResourceType, int],
+                    node_membw_read_write_ratio: float) -> bool:
+        """
+        read/write ratio, e.g. 40GB/s / 10GB/s = 4,
+        what means reading is 4 time faster
+        """
+
+        # Assert that required dimensions are available.
+        for resource in (ResourceType.MEMBW_WRITE, ResourceType.MEMBW_READ,):
+            for source in (app_requested, node_free_space):
+                assert resource in source
+
+        # To shorten the notation.
+        WRITE = ResourceType.MEMBW_WRITE
+        READ = ResourceType.MEMBW_READ
+        requested = app_requested
+        node = node_free_space
+        ratio = node_membw_read_write_ratio
+
+        return (node[READ] - requested[READ] - requested[WRITE] * ratio) > 0 and \
+               (node[WRITE] - requested[WRITE] - requested[READ] / ratio) > 0
+
+    def app_fit_node(self, app, node):
+        app_requested   = {resource: self.data_provider.get_app_requested_resource(app, resource)
+                           for resource in self.dimensions}
+        node_free_space = {resource: self.data_provider.get_node_free_space_resource(node, resource)
+                           for resource in self.dimensions}
+
+        if not self.basic_check(app_requested, node_free_space):
+            return False
+
+        node_membw_read_write_ratio = self.data_provider.get_membw_read_write_ratio(node)
+
+        return self.membw_check(app_requested, node_free_space, node_membw_read_write_ratio)
+
+    def filter(self, extender_args: ExtenderArgs) -> ExtenderFilterResult:
+        app, nodes, namespace, name = extract_common_input(extender_args)
+        extender_filter_result = ExtenderFilterResult()
+
+        for i, node in enumerate(nodes):
+            if not self.app_fit_node(app, node):
+                extender_filter_result.FailedNodes[node] = "Not enough resources."
+
+        return extender_filter_result
+
+    def prioritize(self, extender_args: ExtenderArgs) -> List[HostPriority]:
+        app, nodes, namespace, name = extract_common_input(extender_args)
+        # choose node which has the most free resources
+        return []