# Copyright (c) 2018 Intel Corporation
#
# Licensed under the Apache License, Version 2.0 (the "License");
# you may not use this file except in compliance with the License.
# You may obtain a copy of the License at
#
#     http://www.apache.org/licenses/LICENSE-2.0
#
# Unless required by applicable law or agreed to in writing, software
# distributed under the License is distributed on an "AS IS" BASIS,
# WITHOUT WARRANTIES OR CONDITIONS OF ANY KIND, either express or implied.
# See the License for the specific language governing permissions and
# limitations under the License.


"""Module for independent simple helper functions."""

import os
from typing import List, Dict, Union
from unittest.mock import mock_open, Mock, patch

from owca.allocators import AllocationConfiguration
from owca.containers import Container, ContainerSet
from owca.detectors import ContendedResource, ContentionAnomaly, _create_uuid_from_tasks_ids
<<<<<<< HEAD
from owca.mesos import MesosTask, TaskId
from owca.kubernetes import KubernetesTask
=======
from owca.nodes import TaskId, Task
>>>>>>> e7cf63d0
from owca.metrics import Metric, MetricType
from owca.resctrl import ResGroup
from owca.runners.base import Runner


def relative_module_path(module_file, relative_path):
    """Returns path relative to current python module."""
    dir_path = os.path.dirname(os.path.realpath(module_file))
    return os.path.join(dir_path, relative_path)


def create_open_mock(paths: Dict[str, Mock]):
    """Creates open_mocks registry based on multiple path.

    You can access created open_mocks by using __getitem__ functions like this:
    OpenMock({'path':'body')['path']. Useful for write mocks assertions.

    For typical example of usage, check tests/test_testing:test_create_open_mock()

    """

    class OpenMock:
        def __init__(self, paths: Dict[str, Union[str, Mock]]):
            self.paths = {os.path.normpath(k): v for k, v in paths.items()}
            self._mocks = {}

        def __call__(self, path, mode='rb'):
            """Used instead of open function."""
            path = os.path.normpath(path)
            if path not in self.paths:
                raise Exception('opening %r is not mocked with OpenMock!' % path)
            mock_or_str = self.paths[path]
            if isinstance(mock_or_str, str) or isinstance(mock_or_str, bytes):
                mock = mock_open(read_data=mock_or_str)
                self._mocks[path] = mock
            else:
                mock = self.paths[path]
            return mock(path, mode)

        def __getitem__(self, path):
            path = os.path.normpath(path)
            if path not in self._mocks:
                raise Exception('mock %r was not open!' % path)

            return self._mocks[path]

    return OpenMock(paths)


def anomaly_metrics(contended_task_id: TaskId, contending_task_ids: List[TaskId]):
    """Helper method to create metric based on anomaly.
    uuid is used if provided.
    """
    metrics = []
    for task_id in contending_task_ids:
        uuid = _create_uuid_from_tasks_ids(contending_task_ids + [contended_task_id])
        metrics.append(Metric(
            name='anomaly',
            value=1,
            labels=dict(
                contended_task_id=contended_task_id, contending_task_id=task_id,
                resource=ContendedResource.MEMORY_BW, uuid=uuid, type='contention'
            ),
            type=MetricType.COUNTER
        ))
    return metrics


def anomaly(contended_task_id: TaskId, contending_task_ids: List[TaskId],
            metrics: List[Metric] = None):
    """Helper method to create simple anomaly for single task.
    It is always about memory contention."""
    return ContentionAnomaly(
        contended_task_id=contended_task_id,
        contending_task_ids=contending_task_ids,
        resource=ContendedResource.MEMORY_BW,
        metrics=metrics or [],
    )


# TODO should be renamed to mesos_task
def task(cgroup_path, labels=None, resources=None):
    """Helper method to create task with default values."""
<<<<<<< HEAD
    prefix = cgroup_path.replace('/', '')
    return MesosTask(
        cgroup_path=cgroup_path,
        name=prefix + '_tasks_name',
        executor_pid=1,
        container_id=prefix + '_container_id',
        task_id=prefix + '_task_id',
        executor_id=prefix + '_executor_id',
        agent_id=prefix + '_agent_id',
=======
    return Task(
        cgroup_path=cgroup_path,
        name='name-' + cgroup_path,
        task_id='task-id-' + cgroup_path,
>>>>>>> e7cf63d0
        labels=labels or dict(),
        resources=resources or dict()
    )


def kubernetes_task(cgroup_path, subcgroups_paths, name=""):
    return KubernetesTask(
        name=name,
        task_id=cgroup_path,
        qos='besteffort',
        labels={},
        resources={},
        cgroup_path=cgroup_path,
        subcgroups_paths=subcgroups_paths)


def container(cgroup_path, resgroup_name=None, with_config=False, should_patch=True):
    """Helper method to create container optionally with patched subsystems."""
    def unpatched():
        return Container(
            cgroup_path=cgroup_path,
            rdt_enabled=False, platform_cpus=1,
            allocation_configuration=AllocationConfiguration() if with_config else None,
            resgroup=ResGroup(name=resgroup_name) if resgroup_name is not None else None)

    if should_patch:
        with patch('owca.containers.ResGroup'), patch('owca.containers.PerfCounters'):
            return unpatched()
    else:
        return unpatched()


def containerset(root_subgroup_path='/t1', subcgroups_paths=['/t1/c1', '/t1/c2'],
                 rdt_enabled=True, resgroup=None, should_patch=True):
    """Helper method to create ContainerSet class optionally with patched subsystems."""
    def unpatched():
        return ContainerSet(root_subgroup_path, subcgroups_paths,
                            platform_cpus=1, allocation_configuration=None,
                            resgroup=resgroup, rdt_enabled=rdt_enabled,
                            rdt_mb_control_enabled=False)
    if should_patch:
        with patch('owca.containers.ResGroup'), patch('owca.containers.PerfCounters'):
            return unpatched()
    else:
        return unpatched()


def metric(name, labels=None):
    """Helper method to create metric with default values. Value is ignored during tests."""
    return Metric(name=name, value=1234, labels=labels or {})


def allocation_metric(allocation_type, value, **labels):
    """Helper to create allocation typed like metric"""

    name = labels.pop('name', 'allocation')

    if allocation_type is not None:
        labels = dict(allocation_type=allocation_type, **(labels or dict()))

    return Metric(
        name='%s_%s' % (name, allocation_type),
        type=MetricType.GAUGE,
        value=value,
        labels=labels
    )


class DummyRunner(Runner):

    def run(self):
        pass<|MERGE_RESOLUTION|>--- conflicted
+++ resolved
@@ -22,12 +22,8 @@
 from owca.allocators import AllocationConfiguration
 from owca.containers import Container, ContainerSet
 from owca.detectors import ContendedResource, ContentionAnomaly, _create_uuid_from_tasks_ids
-<<<<<<< HEAD
-from owca.mesos import MesosTask, TaskId
 from owca.kubernetes import KubernetesTask
-=======
 from owca.nodes import TaskId, Task
->>>>>>> e7cf63d0
 from owca.metrics import Metric, MetricType
 from owca.resctrl import ResGroup
 from owca.runners.base import Runner
@@ -108,27 +104,15 @@
     )
 
 
-# TODO should be renamed to mesos_task
-def task(cgroup_path, labels=None, resources=None):
+def task(cgroup_path, labels=None, resources=None, subcgroups_paths=None):
     """Helper method to create task with default values."""
-<<<<<<< HEAD
-    prefix = cgroup_path.replace('/', '')
-    return MesosTask(
-        cgroup_path=cgroup_path,
-        name=prefix + '_tasks_name',
-        executor_pid=1,
-        container_id=prefix + '_container_id',
-        task_id=prefix + '_task_id',
-        executor_id=prefix + '_executor_id',
-        agent_id=prefix + '_agent_id',
-=======
     return Task(
         cgroup_path=cgroup_path,
         name='name-' + cgroup_path,
-        task_id='task-id-' + cgroup_path,
->>>>>>> e7cf63d0
+        task_id='task_id-' + cgroup_path[1:],
         labels=labels or dict(),
-        resources=resources or dict()
+        resources=resources or dict(),
+        subcgroups_paths=subcgroups_paths if subcgroups_paths is not None else []
     )
 
 
