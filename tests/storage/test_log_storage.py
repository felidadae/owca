--- conflicted
+++ resolved
@@ -38,9 +38,5 @@
     log_storage = LogStorage(output_filename='mocked_file_name.log', overwrite=True)
     log_storage.store([metric])
 
-<<<<<<< HEAD
     logfile_mock.assert_has_calls([call().__enter__().write('foo 8\n\n')])
-=======
-    tempfile_mock.assert_has_calls([call().__enter__().write(b'foo 8\n')])
-    rename_mock.assert_called_once()
->>>>>>> 2fc69705
+    pathlib_rename_mock.assert_called_once()