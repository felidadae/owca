--- conflicted
+++ resolved
@@ -88,15 +88,6 @@
     """Decorator to trace calling of given function reporting all arguments, returned value
     and time of executions.
 
-<<<<<<< HEAD
-    The arguments are shown depending on the level of logger and verbose argument.
-
-    Setting verbose explicitly to True, means it is ok to present arguments even at debug level.
-    Setting verbose explicitly to False, means it is too verbose
-        to present arguments event at trace level.
-
-    Then depending on level of passed log:
-=======
     If the arguments are shown depends on 1) the level of the logger and 2) the argument
     `verbose` to the trace decorator.
 
@@ -106,7 +97,6 @@
     decorator to True.
 
     Additionally, depending on the level of the logger:
->>>>>>> c33a4020
     - for DEBUG level only the name of function and execution time is logged
     - for TRACE level both arguments and return value is shown
 
@@ -136,16 +126,6 @@
             s = time.time()
 
             if verbose is not None:
-<<<<<<< HEAD
-                show_args = verbose
-                level = logging.DEBUG if verbose is True else TRACE
-            else:
-                trace_level_is_enabled = (log.getEffectiveLevel() == TRACE)
-                show_args = trace_level_is_enabled
-                level = TRACE if trace_level_is_enabled else logging.DEBUG
-
-            if show_args:
-=======
                 log_input_output = verbose
                 level = logging.DEBUG if verbose is True else TRACE
             else:
@@ -154,18 +134,13 @@
                 level = TRACE if trace_level_is_enabled else logging.DEBUG
 
             if log_input_output:
->>>>>>> c33a4020
                 log.log(level, '-> %s(args=%r, kw=%r)', func.__name__, args, kw)
             else:
                 log.log(level, '-> %s()', func.__name__)
 
             rv = func(*args, **kw)
 
-<<<<<<< HEAD
-            if show_args:
-=======
             if log_input_output:
->>>>>>> c33a4020
                 log.log(level, '<- %s() = %r (%.2fs)', func.__name__, rv, time.time() - s)
             else:
                 log.log(level, '<- %s() (%.2fs)', func.__name__, time.time() - s)
