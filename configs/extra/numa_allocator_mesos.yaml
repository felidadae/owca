loggers:
  "wca.extra.numa_allocator": "trace"
  "wca.cgroups_allocations": "trace"
  "wca": "info"
runner: !AllocationRunner
  action_delay: 5
  node: !MesosNode
    mesos_agent_endpoint: 'http://127.0.0.1:5051'
    timeout: 5
  allocator: !NUMAAllocator
    loop_min_task_balance: 0.0
    #---
    migrate_pages: true
    migrate_pages_min_task_balance: 0.95
    #---
    cgroups_memory_binding: false
    cgroups_memory_migrate: false
<<<<<<< HEAD
    #---
=======
>>>>>>> 42381fc1
    double_match: false
    candidate: true
    #---
    dryrun: false

  # Disable all measurements based on perf system and resctrl
  enable_perf_uncore: false
  gather_hw_mm_topology: false
  rdt_enabled: false  
  enable_derived_metrics: false
  event_names: []  # if uncommented disables metrics from perf event subsystem
  wss_reset_interval: 0
  #event_names:  # if uncommented disables metrics from perf event subsystem
  #- instructions
  #- cycles
  #- cache_misses
# # - cache_references
  ## - stalls_mem_load
  #- mem_inst_retired_all_loads__rd081
  #- mem_inst_retired_all_stores__rd082

  task_label_generators:
    aurora_instance: !TaskLabelRegexGenerator
      pattern: '.*-(\d+)-.{36}'
      repl: '\1'  # first match group
      source: 'task_id' # default

  # Metrics to files
  metrics_storage: !LogStorage
    output_filename: metrics.prom
    overwrite: true
  allocations_storage: !LogStorage
    output_filename: allocations.prom
    overwrite: true
  anomalies_storage: !LogStorage
    output_filename: anomalies.prom
    overwrite: true

  extra_labels:
    node: !Env HOSTNAME<|MERGE_RESOLUTION|>--- conflicted
+++ resolved
@@ -15,10 +15,7 @@
     #---
     cgroups_memory_binding: false
     cgroups_memory_migrate: false
-<<<<<<< HEAD
     #---
-=======
->>>>>>> 42381fc1
     double_match: false
     candidate: true
     #---
