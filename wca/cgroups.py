# Copyright (c) 2018 Intel Corporation
#
# Licensed under the Apache License, Version 2.0 (the "License");
# you may not use this file except in compliance with the License.
# You may obtain a copy of the License at
#
#     http://www.apache.org/licenses/LICENSE-2.0
#
# Unless required by applicable law or agreed to in writing, software
# distributed under the License is distributed on an "AS IS" BASIS,
# WITHOUT WARRANTIES OR CONDITIONS OF ANY KIND, either express or implied.
# See the License for the specific language governing permissions and
# limitations under the License.
import logging
import os
from enum import Enum
from typing import Optional, List, Union, Dict, Set

from dataclasses import dataclass

from wca import logger
from wca import platforms
from wca.allocations import MissingAllocationException
from wca.allocators import TaskAllocations, AllocationType, AllocationConfiguration
from wca.metrics import Measurements, MetricName, MissingMeasurementException
from wca.platforms import decode_listformat, encode_listformat

log = logging.getLogger(__name__)

TASKS = 'tasks'  # all PIDs including threads ids
PROCS = 'cgroup.procs'  # just process ids (better for calculating WSS)

QUOTA_CLOSE_TO_ZERO_SENSITIVITY = 0.01

# Constants (range limits0 when dealing with cgroups quota and shares.
MIN_SHARES = 2
QUOTA_NOT_SET = -1
QUOTA_MINIMUM_VALUE = 1000
QUOTA_NORMALIZED_MAX = 1.0


class CgroupSubsystem(str, Enum):
    CPU = '/sys/fs/cgroup/cpu'
    CPUSET = '/sys/fs/cgroup/cpuset'
    PERF_EVENT = '/sys/fs/cgroup/perf_event'
    MEMORY = '/sys/fs/cgroup/memory'

    def __repr__(self):
        return repr(self.value)


class CgroupType(str, Enum):
    CPU = 'cpu'
    CPUSET = 'cpuset'
    PERF_EVENT = 'perf_event'
    MEMORY = 'memory'

    def __repr__(self):
        return repr(self.value)


class CgroupResource(str, Enum):
    CPU_USAGE = 'cpuacct.usage'
    CPU_QUOTA = 'cpu.cfs_quota_us'
    CPU_PERIOD = 'cpu.cfs_period_us'
    CPU_SHARES = 'cpu.shares'
    CPUSET_CPUS = 'cpuset.cpus'
    CPUSET_MEMS = 'cpuset.mems'
    CPUSET_MEMORY_MIGRATE = 'cpuset.memory_migrate'
    MEMORY_USAGE = 'memory.usage_in_bytes'
    MEMORY_MAX_USAGE = 'memory.max_usage_in_bytes'
    MEMORY_LIMIT = 'memory.limit_in_bytes'
    MEMORY_SOFT_LIMIT = 'memory.soft_limit_in_bytes'
    NUMA_STAT = 'memory.numa_stat'

    def __repr__(self):
        return repr(self.value)


@dataclass
class Cgroup:
    cgroup_path: str

    # Values used for normalization of allocations
    allocation_configuration: Optional[AllocationConfiguration] = None
    platform: Optional[platforms.Platform] = None

    def __post_init__(self):
        assert self.cgroup_path.startswith('/'), 'Provide cgroup_path with leading /'
        relative_cgroup_path = self.cgroup_path[1:]  # cgroup path without leading '/'
        self.cgroup_cpu_fullpath = os.path.join(CgroupSubsystem.CPU, relative_cgroup_path)
        self.cgroup_cpuset_fullpath = os.path.join(CgroupSubsystem.CPUSET, relative_cgroup_path)
        self.cgroup_perf_event_fullpath = os.path.join(
            CgroupSubsystem.PERF_EVENT, relative_cgroup_path)
        self.cgroup_memory_fullpath = os.path.join(CgroupSubsystem.MEMORY,
                                                   relative_cgroup_path)

    def get_measurements(self) -> Measurements:
        try:
            with open(os.path.join(self.cgroup_cpu_fullpath, CgroupResource.CPU_USAGE)) as \
                    cpu_usage_file:
                cpu_usage = int(cpu_usage_file.read())
        except FileNotFoundError as e:
            raise MissingMeasurementException(
                'File {} is missing. Cpu usage unavailable.'.format(e.filename))

        measurements = {MetricName.CPU_USAGE_PER_TASK: cpu_usage}

        for cgroup_resource, metric_name in [
            [CgroupResource.MEMORY_USAGE, MetricName.MEM_USAGE_PER_TASK],
            [CgroupResource.MEMORY_MAX_USAGE, MetricName.MEM_MAX_USAGE_PER_TASK],
            [CgroupResource.MEMORY_LIMIT, MetricName.MEM_LIMIT_PER_TASK],
            [CgroupResource.MEMORY_SOFT_LIMIT, MetricName.MEM_SOFT_LIMIT_PER_TASK],
        ]:
            try:
                with open(os.path.join(self.cgroup_memory_fullpath,
                                       cgroup_resource)) as resource_file:
                    value = int(resource_file.read())
                measurements[metric_name] = value
            except FileNotFoundError as e:
                raise MissingMeasurementException(
                    'File {} is missing. Metric unavailable.'.format(e.filename))

        try:
            with open(os.path.join(
                    self.cgroup_memory_fullpath, CgroupResource.NUMA_STAT)) as resource_file:
                for line in resource_file.readlines():
                    # Requires mem.use_hierarchy = 1
                    if line.startswith("hierarchical_total="):
                        for stat in line.split()[1:]:
                            k, v = stat.split("=")
                            k, v = k[1:], int(v)
                            if MetricName.MEM_NUMA_STAT_PER_TASK not in measurements:
                                measurements[MetricName.MEM_NUMA_STAT_PER_TASK] = {k: v}
                            else:
                                measurements[MetricName.MEM_NUMA_STAT_PER_TASK][k] = v
                        break
        except FileNotFoundError as e:
            raise MissingMeasurementException(
                'File {} is missing. Metric unavailable.'.format(e.filename))
        # Check whether consecutive keys.
        assert MetricName.MEM_NUMA_STAT_PER_TASK not in measurements or \
<<<<<<< HEAD
               measurements[MetricName.MEM_NUMA_STAT_PER_TASK].keys() == \
               range(0, self.platform.numa_nodes)
=======
               list(measurements[MetricName.MEM_NUMA_STAT_PER_TASK].keys()) == \
               [str(el) for el in range(0, self.platform.numa_nodes)]
>>>>>>> b1177cc8

        return measurements

    def _get_proper_path(
            self, cgroup_control_file: str,
            cgroup_control_type: CgroupType) -> str:
        if cgroup_control_type == CgroupType.CPU:
            return os.path.join(self.cgroup_cpu_fullpath, cgroup_control_file)
        if cgroup_control_type == CgroupType.PERF_EVENT:
            return os.path.join(self.cgroup_perf_event_fullpath, cgroup_control_file)
        if cgroup_control_type == CgroupType.CPUSET:
            return os.path.join(self.cgroup_cpuset_fullpath, cgroup_control_file)
        if cgroup_control_type == CgroupType.MEMORY:
            return os.path.join(self.cgroup_cpuset_fullpath, cgroup_control_file)

        raise NotImplementedError(cgroup_control_type)

    def _read_raw(self, cgroup_control_file: str, cgroup_control_type: CgroupType) -> str:
        """Read helper to store any and convert value from cgroup control file."""
        path = self._get_proper_path(cgroup_control_file, cgroup_control_type)
        try:
            with open(path) as file:
                raw_value = file.read()
                log.log(logger.TRACE, 'cgroup: read %s=%r', file.name, raw_value)
        except FileNotFoundError as e:
            raise MissingAllocationException(
                'File {} is missing. Allocation unavailable.'.format(e.filename))

        return raw_value

    def _read(self, cgroup_control_file: str, cgroup_control_type: CgroupType) -> int:
        """Read helper to store any and convert value to int from cgroup control file."""
        raw_value = self._read_raw(cgroup_control_file, cgroup_control_type)
        value = int(raw_value)
        return value

    def _write(
            self, cgroup_control_file: str, value: Union[int, str],
            cgroup_control_type: CgroupType):
        """Write helper to store any int value in cgroup control file."""
        path = self._get_proper_path(cgroup_control_file, cgroup_control_type)
        with open(path, 'wb') as file:
            raw_value = bytes(str(value), encoding='utf8')
            log.log(logger.TRACE, 'cgroup: write %s=%r', file.name, raw_value)
            file.write(raw_value)

    def _get_normalized_shares(self) -> float:
        """Return normalized using cpu_shares and cpu_shares_unit for normalization."""
        assert self.allocation_configuration is not None, \
            'normalization configuration cannot be used without configuration!'
        shares = self._read(CgroupResource.CPU_SHARES, CgroupType.CPU)
        return shares / self.allocation_configuration.cpu_shares_unit

    def _get_normalized_quota(self) -> float:
        """Read normalized quota against configured period and number of available cpus."""
        assert self.allocation_configuration is not None, \
            'normalization configuration cannot be used without configuration!'
        current_quota = self._read(CgroupResource.CPU_QUOTA, CgroupType.CPU)
        current_period = self._read(CgroupResource.CPU_PERIOD, CgroupType.CPU)

        if current_quota == QUOTA_NOT_SET:
            return QUOTA_NORMALIZED_MAX
        # Period 0 is invalid argument for cgroup cpu subsystem. so division is safe.
        return current_quota / current_period / self.platform.cpus

    def get_allocations(self) -> TaskAllocations:
        assert self.allocation_configuration is not None, \
            'reading normalized allocations is not possible without configuration!'
        return {
            AllocationType.QUOTA: self._get_normalized_quota(),
            AllocationType.SHARES: self._get_normalized_shares(),
            AllocationType.CPUSET_CPUS: self._get_cpuset_cpus(),
            AllocationType.CPUSET_MEMS: self._get_cpuset_mems(),
            AllocationType.CPUSET_MEM_MIGRATE: self._get_memory_migrate(),
        }

    def get_pids(self, include_threads=True) -> List[str]:
        if include_threads:
            file = TASKS
        else:
            file = PROCS
        try:
            with open(os.path.join(self.cgroup_cpu_fullpath, file)) as file:
                return list(file.read().splitlines())
        except FileNotFoundError:
            log.debug('Soft warning: cgroup disappeard during sync, ignore it.')
            return []

    def set_shares(self, normalized_shares: float):
        """Store shares normalized values in cgroup files system. For de-normalization,
        we use reverse formula to _get_normalized_shares."""
        assert self.allocation_configuration is not None, \
            'allocation configuration cannot be used without configuration!'

        shares = int(normalized_shares * self.allocation_configuration.cpu_shares_unit)
        if shares < MIN_SHARES:
            log.warning('cpu.shares smaller than allowed minimum. '
                        'Setting cpu.shares to allowed minimum: '
                        '{}'.format(MIN_SHARES))
            shares = MIN_SHARES

        self._write(CgroupResource.CPU_SHARES, shares, CgroupType.CPU)

    def set_quota(self, normalized_quota: float):
        """Unconditionally sets quota and period if necessary."""
        assert self.allocation_configuration is not None, \
            'setting quota cannot be used without configuration!'
        current_period = self._read(CgroupResource.CPU_PERIOD, CgroupType.CPU)

        if current_period != self.allocation_configuration.cpu_quota_period:
            self._write(
                CgroupResource.CPU_PERIOD, self.allocation_configuration.cpu_quota_period,
                CgroupType.CPU)

        if normalized_quota >= QUOTA_NORMALIZED_MAX:
            if normalized_quota > QUOTA_NORMALIZED_MAX:
                log.warning('Quota greater than allowed. Not setting quota.')
            quota = QUOTA_NOT_SET
        else:
            # synchronize period if necessary
            quota = int(normalized_quota * self.allocation_configuration.cpu_quota_period *
                        self.platform.cpus)
            # Minimum quota detected
            if quota < QUOTA_MINIMUM_VALUE:
                log.warning('Quota is smaller than allowed minimum. '
                            'Setting quota value to allowed minimum: '
                            '{}'.format(QUOTA_MINIMUM_VALUE))
                quota = QUOTA_MINIMUM_VALUE

        self._write(CgroupResource.CPU_QUOTA, quota, CgroupType.CPU)

    def _write_listformat(self, intset: Set[int], resource: CgroupResource,
                          cgroup_type: CgroupType):
        encoded_value = encode_listformat(intset)
        try:
            self._write(resource, encoded_value, cgroup_type)
        except PermissionError:
            log.warning(
                'Cannot write {}: "{}" to "{}"! Permission denied.'.format(
                    CgroupResource.CPUSET_CPUS, encoded_value, self.cgroup_cpuset_fullpath))

    def _read_listformat(self, resource: CgroupResource, cgroup_type: CgroupType):
        listformat = decode_listformat(self._read_raw(resource, cgroup_type).strip())
        return encode_listformat(listformat)

    def set_cpuset_cpus(self, cpus: Set[int]):
        """Set cpuset.cpus."""
        self._write_listformat(cpus, CgroupResource.CPUSET_CPUS, CgroupType.CPUSET)

    def set_cpuset_mems(self, mems: Set[int] = None):
        """Set cpuset.mems."""
        self._write_listformat(mems, CgroupResource.CPUSET_MEMS, CgroupType.CPUSET)

    def _get_cpuset_cpus(self) -> str:
        """Get current cpuset.cpus (encoded as comma separated sorted normalized list of cpus)."""
        return self._read_listformat(CgroupResource.CPUSET_CPUS, CgroupType.CPUSET)

    def _get_cpuset_mems(self) -> str:
        """Get current cpuset.mems (encoded as comma separated sorted normalized list of cpus)."""
        return self._read_listformat(CgroupResource.CPUSET_MEMS, CgroupType.CPUSET)

    def _set_memory_migrate(self, value: int):
        self._write(CgroupResource.CPUSET_MEMORY_MIGRATE, value, CgroupType.CPUSET)

    def _get_memory_migrate(self) -> int:
        return self._read(CgroupResource.CPUSET_MEMORY_MIGRATE, CgroupType.CPUSET)


def build_cpu_to_socket_mapping(node_cpus: Dict[int, Set[int]]) -> Dict[int, int]:
    mapping = {}
    for node, cpus in node_cpus.items():
        for cpu in cpus:
            mapping[cpu] = node
    return mapping<|MERGE_RESOLUTION|>--- conflicted
+++ resolved
@@ -140,13 +140,8 @@
                 'File {} is missing. Metric unavailable.'.format(e.filename))
         # Check whether consecutive keys.
         assert MetricName.MEM_NUMA_STAT_PER_TASK not in measurements or \
-<<<<<<< HEAD
-               measurements[MetricName.MEM_NUMA_STAT_PER_TASK].keys() == \
-               range(0, self.platform.numa_nodes)
-=======
                list(measurements[MetricName.MEM_NUMA_STAT_PER_TASK].keys()) == \
                [str(el) for el in range(0, self.platform.numa_nodes)]
->>>>>>> b1177cc8
 
         return measurements
 
