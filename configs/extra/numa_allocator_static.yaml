loggers:
  "wca.extra.numa_allocator": "trace"
  "wca.cgroups_allocations": "trace"
  "wca": "info"
runner: !AllocationRunner
  action_delay: 5
  node: !StaticNode
    require_pids: true  # This will ignore cgroups without tasks - no more empty measurements.
    default_resources:
      mem: 23000000000
    tasks:
    - specjbb2015/Group1
    - specjbb2015/Group2
    - specjbb2015/Group3
    - specjbb2015/Group4
    - specjbb2015/Group5
    - specjbb2015/Group6
    - specjbb2015/Group7
    - specjbb2015/Group8
  allocator: !NUMAAllocator
<<<<<<< HEAD
    dryrun: false
    double_match: false
    migrate_pages: true
    candidate: true
=======
>>>>>>> f76c8e5e
    loop_min_task_balance: 0.0
    migrate_pages: true
    cgroups_memory_binding: false
    cgroups_memory_migrate: false
    double_match: false
    candidate: true
    dryrun: false

  # Disable all measurements based on perf system and resctrl
  enable_perf_uncore: false
  gather_hw_mm_topology: false
  rdt_enabled: false  
  enable_derived_metrics: false
  wss_reset_interval: 0
  event_names: []  # if uncommented disables metrics from perf event subsystem
  # event_names:  # if uncommented disables metrics from perf event subsystem
  # - instructions
  # - mem_load_retired_local_dram__rd301
  # - mem_load_retired_remote_dram__rd302
  #- cycles
  #- cache_misses
# # - cache_references
  ## - stalls_mem_load
  #- mem_inst_retired_all_loads__rd081
  #- mem_inst_retired_all_stores__rd082

  task_label_generators:
    aurora_instance: !TaskLabelRegexGenerator
      pattern: '.*-(\d+)-.{36}'
      repl: '\1'  # first match group
      source: 'task_id' #default

  # Metrics to files
  metrics_storage: !LogStorage
    output_filename: metrics.prom
    overwrite: true
  allocations_storage: !LogStorage
    output_filename: allocations.prom
    overwrite: true
  anomalies_storage: !LogStorage
    output_filename: anomalies.prom
    overwrite: true

  extra_labels:
    node: !Env HOSTNAME<|MERGE_RESOLUTION|>--- conflicted
+++ resolved
@@ -18,13 +18,6 @@
     - specjbb2015/Group7
     - specjbb2015/Group8
   allocator: !NUMAAllocator
-<<<<<<< HEAD
-    dryrun: false
-    double_match: false
-    migrate_pages: true
-    candidate: true
-=======
->>>>>>> f76c8e5e
     loop_min_task_balance: 0.0
     migrate_pages: true
     cgroups_memory_binding: false
