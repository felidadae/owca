--- conflicted
+++ resolved
@@ -219,7 +219,6 @@
 
     def write_schemata(self, l3=None, mb=None):
         """Enforce RDT allocations from task_allocations."""
-<<<<<<< HEAD
 
         def _write_schemata_line(value, schemata_file):
 
@@ -245,42 +244,6 @@
         return os.listdir(os.path.join(BASE_RESCTRL_PATH, self.name, MON_GROUPS))
 
 
-#
-# ------------------------ Allocation -----------------------------------
-#
-
-
-#
-# ------------------------ initialization -----------------------------------
-#
-
-=======
-
-        def _write_schemata_line(value, schemata_file):
-
-            log.log(logger.TRACE, 'resctrl: write(%s): %r', schemata_file.name, value)
-            try:
-                schemata_file.write(bytes(value + '\n', encoding='utf-8'))
-                schemata_file.flush()
-            except OSError as e:
-                log.error('Cannot set rdt allocation: {}'.format(e))
-
-        with open(os.path.join(self.fullpath, SCHEMATA), 'bw') as schemata_file:
-
-            # Cache allocation.
-            if l3:
-                _write_schemata_line(l3, schemata_file)
-
-            # Optional memory bandwidth allocation.
-            if self.rdt_mb_control_enabled and mb:
-                _write_schemata_line(mb, schemata_file)
-
-    def get_mon_groups(self):
-        """Return list of containers_name under mon_groups."""
-        return os.listdir(os.path.join(BASE_RESCTRL_PATH, self.name, MON_GROUPS))
-
-
->>>>>>> 8de88ba2
 def cleanup_resctrl(root_rdt_l3: str, root_rdt_mb: str, reset_resctrl=False):
     """Reinitialize resctrl filesystem: by removing subfolders (both CTRL and MON groups)
     and setting default values for cache allocation and memory bandwidth (in root CTRL group).
