# Copyright (c) 2018 Intel Corporation
#
# Licensed under the Apache License, Version 2.0 (the "License");
# you may not use this file except in compliance with the License.
# You may obtain a copy of the License at
#
#     http://www.apache.org/licenses/LICENSE-2.0
#
# Unless required by applicable law or agreed to in writing, software
# distributed under the License is distributed on an "AS IS" BASIS,
# WITHOUT WARRANTIES OR CONDITIONS OF ANY KIND, either express or implied.
# See the License for the specific language governing permissions and
# limitations under the License.
from abc import abstractmethod
from dataclasses import dataclass
import logging
import resource
import time
from typing import Dict, List, Tuple, Optional
import re

from wca import nodes, storage, platforms, profiling
from wca import resctrl
from wca import security
from wca.allocators import AllocationConfiguration
from wca.config import Numeric, Str
from wca.containers import ContainerManager, Container
from wca.detectors import TasksMeasurements, TasksResources, TasksLabels
from wca.logger import trace, get_logging_metrics
from wca.mesos import create_metrics
from wca.metrics import Metric, MetricType, MetricName, \
    MissingMeasurementException
from wca.nodes import Task, TaskSynchronizationException
from wca.profiling import profiler
from wca.runners import Runner
from wca.storage import MetricPackage, DEFAULT_STORAGE

log = logging.getLogger(__name__)

_INITIALIZE_FAILURE_ERROR_CODE = 1

DEFAULT_EVENTS = (MetricName.INSTRUCTIONS, MetricName.CYCLES,
                  MetricName.CACHE_MISSES, MetricName.CACHE_REFERENCES, MetricName.MEMSTALL)


class TaskLabelGenerator:
    @abstractmethod
    def generate(self, task: Task) -> Optional[str]:
        """Generate new label value based on `task` object
        (e.g. based on other label value or one of task resource).
        `task` input parameter should not be modified."""
        ...


@dataclass
class TaskLabelRegexGenerator(TaskLabelGenerator):
    """Generate new label value based on other label value."""
    pattern: str
    repl: str
    source: str = 'task_name'  # by default use `task_name`

    def __post_init__(self):
        # Verify whether syntax for pattern and repl is correct.
        re.sub(self.pattern, self.repl, "")

    def generate(self, task: Task) -> Optional[str]:
        source_val = task.labels.get(self.source, None)
        if source_val is None:
            err_msg = "Source label {} not found in task {}".format(self.source, task.name)
            log.warning(err_msg)
            return None
        return re.sub(self.pattern, self.repl, source_val)


@dataclass
class TaskLabelResourceGenerator(TaskLabelGenerator):
    """Add label based on initial resource assignment of a task."""
    resource_name: str

    def generate(self, task: Task) -> Optional[str]:
        return str(task.resources.get('cpus', "unknown"))


class MeasurementRunner(Runner):
    """MeasurementRunner run iterations to collect platform, resource, task measurements
    and store them in metrics_storage component.

    Arguments:
        node: component used for tasks discovery
        metrics_storage: storage to store platform, internal, resource and task metrics
            (defaults to DEFAULT_STORAGE/LogStorage to output for standard error)
        action_delay: iteration duration in seconds (None disables wait and iterations)
            (defaults to 1 second)
        rdt_enabled: enables or disabled support for RDT monitoring
            (defaults to None(auto) based on platform capabilities)
        extra_labels: additional labels attached to every metrics
            (defaults to empty dict)
        event_names: perf counters to monitor
            (defaults to instructions, cycles, cache-misses, memstalls)
        enable_derived_metrics: enable derived metrics ips, ipc and cache_hit_ratio
            (based on enabled_event names), default to False
        task_label_generators: component to generate additional labels for tasks
    """

    def __init__(
            self,
            node: nodes.Node,
            metrics_storage: storage.Storage = DEFAULT_STORAGE,
            action_delay: Numeric(0, 60) = 1.,  # [s]
            rdt_enabled: Optional[bool] = None,  # Defaults(None) - auto configuration.
            extra_labels: Dict[Str, Str] = None,
            event_names: List[str] = None,
            enable_derived_metrics: bool = False,
            task_label_generators: Dict[str, TaskLabelGenerator] = None,
            _allocation_configuration: Optional[AllocationConfiguration] = None,
    ):

        self._node = node
        self._metrics_storage = metrics_storage
        self._action_delay = action_delay
        self._rdt_enabled = rdt_enabled
        # Disabled by default, to be overridden by subclasses.
        self._rdt_mb_control_required = False
        # Disabled by default, to overridden by subclasses.
        self._rdt_cache_control_required = False
        self._extra_labels = extra_labels or dict()
        self._finish = False  # Guard to stop iterations.
        self._last_iteration = time.time()  # Used internally by wait function.
        self._allocation_configuration = _allocation_configuration
        self._event_names = event_names or DEFAULT_EVENTS
        self._enable_derived_metrics = enable_derived_metrics

        # Default value for task_labels_generator.
        if task_label_generators is None:
            self._task_label_generators = {
                'application':
                    TaskLabelRegexGenerator('$', '', 'task_name'),
                'application_version_name':
                    TaskLabelRegexGenerator('.*$', '', 'task_name'),
            }
        else:
            self._task_label_generators = task_label_generators
        # Generate label value with cpu initial assignment, to simplify
        #   management of distributed model system for plugin:
        #   https://github.com/intel/platform-resource-manager/tree/master/prm"""
        #
        # To not risk subtle bugs in 1.0.x do not add it to _task_label_generators as default,
        #   but make it hardcoded here and possible do be removed.
        self._task_label_generators['initial_task_cpu_assignment'] = \
            TaskLabelResourceGenerator('cpus')

    @profiler.profile_duration(name='sleep')
    def _wait(self):
        """Decides how long one iteration should take.
        Additionally calculate residual time, based on time already taken by iteration.
        """
        now = time.time()
        iteration_duration = now - self._last_iteration

        residual_time = max(0., self._action_delay - iteration_duration)
        time.sleep(residual_time)
        self._last_iteration = time.time()

    def _initialize(self) -> Optional[int]:
        """Check privileges, RDT availability and prepare internal state.
        Can return error code that should stop Runner.
        """
        if not security.are_privileges_sufficient():
            log.error("Insufficient privileges! "
                      "Impossible to use perf_event_open/resctrl subsystems. "
                      "For unprivileged user it is needed to: "
                      "adjust /proc/sys/kernel/perf_event_paranoid (set to -1), "
                      "has CAP_DAC_OVERRIDE and CAP_SETUID capabilities and"
                      "SECBIT_NO_SETUID_FIXUP secure bit set.")
            return 1

        # Initialization (auto discovery Intel RDT features).

        rdt_available = resctrl.check_resctrl()
        if self._rdt_enabled is None:
            self._rdt_enabled = rdt_available
            log.info('RDT enabled (auto configuration): %s', self._rdt_enabled)
        elif self._rdt_enabled is True and not rdt_available:
            log.error('RDT explicitly enabled but not available - exiting!')
            return 1

        if self._rdt_enabled:
            # Resctrl is enabled and available, call a placeholder to allow further initialization.
            rdt_initialization_ok = self._initialize_rdt()
            if not rdt_initialization_ok:
                return 1

        # Postpone the container manager initialization after rdt checks were performed.
        platform_cpus, _, platform_sockets = platforms.collect_topology_information()

        platform, _, _ = platforms.collect_platform_information(self._rdt_enabled)
        rdt_information = platform.rdt_information

        # We currently do not support RDT without monitoring.
        if self._rdt_enabled and not rdt_information.is_monitoring_enabled():
            log.error('RDT monitoring is required - please enable CAT '
                      'or MBM with kernel parameters!')
            return 1

        self._containers_manager = ContainerManager(
            rdt_information=rdt_information,
            platform_cpus=platform_cpus,
            platform_sockets=platform_sockets,
            allocation_configuration=self._allocation_configuration,
            event_names=self._event_names,
            enable_derived_metrics=self._enable_derived_metrics,
        )
        return None

    def _iterate(self):
        iteration_start = time.time()

        # Get information about tasks.
<<<<<<< HEAD
        tasks = self._node.get_tasks()
        append_additional_labels_to_tasks(self._task_label_generators, tasks)
=======
        try:
            tasks = self._node.get_tasks()
        except TaskSynchronizationException as e:
            log.error('Cannot synchronize tasks with node (error=%s) - skip this iteration!', e)
            self._wait()
            return

>>>>>>> 40b2517e
        log.debug('Tasks detected: %d', len(tasks))

        # Keep sync of found tasks and internally managed containers.
        containers = self._containers_manager.sync_containers_state(tasks)

        # Platform information
        platform, platform_metrics, platform_labels = platforms.collect_platform_information(
            self._rdt_enabled)

        # Common labels
        common_labels = dict(platform_labels, **self._extra_labels)

        # Tasks data
        tasks_measurements, tasks_resources, tasks_labels = _prepare_tasks_data(containers)
        tasks_metrics = _build_tasks_metrics(tasks_labels, tasks_measurements)

        self._iterate_body(containers, platform, tasks_measurements, tasks_resources,
                           tasks_labels, common_labels)

        self._wait()

        iteration_duration = time.time() - iteration_start
        profiling.profiler.register_duration('iteration', iteration_duration)

        # Generic metrics.
        metrics_package = MetricPackage(self._metrics_storage)
        metrics_package.add_metrics(_get_internal_metrics(tasks))
        metrics_package.add_metrics(platform_metrics)
        metrics_package.add_metrics(tasks_metrics)
        metrics_package.add_metrics(profiling.profiler.get_metrics())
        metrics_package.add_metrics(get_logging_metrics())
        metrics_package.send(common_labels)

    def run(self) -> int:
        """Loop that gathers platform and tasks metrics and calls _iterate_body.
        _iterate_body is a method to be subclassed.
        """
        error_code = self._initialize()
        if error_code is not None:
            return error_code

        while True:
            self._iterate()

            if self._finish:
                break

        # Cleanup phase.
        self._containers_manager.cleanup()
        return 0

    def _iterate_body(self, containers, platform, tasks_measurements, tasks_resources,
                      tasks_labels, common_labels):
        """No-op implementation of inner loop body - called by iterate"""

    def _initialize_rdt(self) -> bool:
        """Nothing to configure in RDT to measure resource usage.
        Returns state of rdt initialization (True ok, False for error)
        """
        return True


def append_additional_labels_to_tasks(task_label_generators: Dict[str, TaskLabelGenerator],
                                      tasks: List[Task]) -> None:
    for task in tasks:
        # Add labels uniquely identifying a task.
        task.labels['task_id'] = task.task_id
        task.labels['task_name'] = task.name

        # Generate new labels based on formula inputted by a user (using TasksLabelGenerator).
        for target, task_label_generator in task_label_generators.items():
            if target in task.labels:
                err_msg = "Target label {} already existing in task {}. Skipping.".format(
                    target, task.name)
                log.debug(err_msg)
                continue
            val = task_label_generator.generate(task)
            if val is None:
                log.debug('Label {} for task {} not set, as its value is None.'
                          .format(target, task.name))
            else:
                if val == "":
                    log.debug('Label {} for task {} set to empty string.'.format(target, task.name))
                task.labels[target] = val


@profiler.profile_duration('prepare_tasks_data')
@trace(log, verbose=False)
def _prepare_tasks_data(containers: Dict[Task, Container]) -> \
        Tuple[TasksMeasurements, TasksResources, TasksLabels]:
    """Prepare all resource usage and resource allocation information and
    creates container-specific labels for all the generated metrics.
    """
    # Prepare empty structures for return all the information.
    tasks_measurements: TasksMeasurements = {}
    tasks_resources: TasksResources = {}
    tasks_labels: TasksLabels = {}

    for task, container in containers.items():
        # Task measurements and measurements based metrics.
        try:
            task_measurements = container.get_measurements()
        except MissingMeasurementException as e:
            log.warning('One or more measurements are missing '
                        'for container {} - ignoring! '
                        '(because {})'.format(container, e))
            continue

        task_labels = task.labels.copy()

        # Aggregate over all tasks.
        tasks_labels[task.task_id] = task_labels
        tasks_measurements[task.task_id] = task_measurements
        tasks_resources[task.task_id] = task.resources

    return tasks_measurements, tasks_resources, tasks_labels


def _build_tasks_metrics(tasks_labels: TasksLabels,
                         tasks_measurements: TasksMeasurements) -> List[Metric]:
    tasks_metrics: List[Metric] = []

    for task_id, task_measurements in tasks_measurements.items():
        task_metrics = create_metrics(task_measurements)
        # Decorate metrics with task specific labels.
        for task_metric in task_metrics:
            task_metric.labels.update(tasks_labels[task_id])
        tasks_metrics += task_metrics
    return tasks_metrics


def _get_internal_metrics(tasks: List[Task]) -> List[Metric]:
    """Internal wca metrics e.g. memory usage, profiling information."""

    # Memory usage.
    memory_usage_rss_self = resource.getrusage(resource.RUSAGE_SELF).ru_maxrss
    memory_usage_rss_children = resource.getrusage(resource.RUSAGE_CHILDREN).ru_maxrss
    memory_usage_rss = memory_usage_rss_self + memory_usage_rss_children

    metrics = [
        Metric(name='wca_up', type=MetricType.COUNTER, value=time.time()),
        Metric(name='wca_tasks', type=MetricType.GAUGE, value=len(tasks)),
        Metric(name='wca_memory_usage_bytes', type=MetricType.GAUGE,
               value=int(memory_usage_rss * 1024)),
    ]

    return metrics<|MERGE_RESOLUTION|>--- conflicted
+++ resolved
@@ -216,18 +216,13 @@
         iteration_start = time.time()
 
         # Get information about tasks.
-<<<<<<< HEAD
-        tasks = self._node.get_tasks()
-        append_additional_labels_to_tasks(self._task_label_generators, tasks)
-=======
         try:
             tasks = self._node.get_tasks()
         except TaskSynchronizationException as e:
             log.error('Cannot synchronize tasks with node (error=%s) - skip this iteration!', e)
             self._wait()
             return
-
->>>>>>> 40b2517e
+        append_additional_labels_to_tasks(self._task_label_generators, tasks)
         log.debug('Tasks detected: %d', len(tasks))
 
         # Keep sync of found tasks and internally managed containers.
