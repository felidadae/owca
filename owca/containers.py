# Copyright (c) 2018 Intel Corporation
#
# Licensed under the Apache License, Version 2.0 (the "License");
# you may not use this file except in compliance with the License.
# You may obtain a copy of the License at
#
#     http://www.apache.org/licenses/LICENSE-2.0
#
# Unless required by applicable law or agreed to in writing, software
# distributed under the License is distributed on an "AS IS" BASIS,
# WITHOUT WARRANTIES OR CONDITIONS OF ANY KIND, either express or implied.
# See the License for the specific language governing permissions and
# limitations under the License.


import logging
import pprint
from typing import List, Optional, Dict

from dataclasses import dataclass

from owca import logger
from owca import resctrl
from owca.allocators import AllocationConfiguration, TaskAllocations
from owca.cgroups import Cgroup
from owca.metrics import Measurements, MetricName
from owca.nodes import Task
from owca.perf import PerfCounters
from owca.resctrl import ResGroup

log = logging.getLogger(__name__)

DEFAULT_EVENTS = (MetricName.INSTRUCTIONS, MetricName.CYCLES, MetricName.CACHE_MISSES)


def flatten_measurements(measurements: List[Measurements]):
    all_measurements_flat = dict()

    for measurement in measurements:
        assert not set(measurement.keys()) & set(all_measurements_flat.keys()), \
            'When flatting measurements the keys should not overlap!'
        all_measurements_flat.update(measurement)
    return all_measurements_flat


def _convert_cgroup_path_to_resgroup_name(cgroup_path):
    """Return resgroup compatbile name for cgroup path (remove special characters like /)."""
    assert cgroup_path.startswith('/'), 'Provide cgroup_path with leading /'
    # cgroup path without leading '/'
    relative_cgroup_path = cgroup_path[1:]
    # Resctrl group is flat so flatten then cgroup hierarchy.
    return relative_cgroup_path.replace('/', '-')


@dataclass
class Container:
    cgroup_path: str
    platform_cpus: int
    resgroup: ResGroup = None
    allocation_configuration: Optional[AllocationConfiguration] = None
    rdt_enabled: bool = True
    rdt_mb_control_enabled: bool = False
    container_name: str = None  # defaults to flatten value of provided cgroup_path

    def __post_init__(self):
        self.cgroup = Cgroup(
            self.cgroup_path,
            platform_cpus=self.platform_cpus,
            allocation_configuration=self.allocation_configuration,
        )
        self.container_name = (self.container_name or
                               _convert_cgroup_path_to_resgroup_name(self.cgroup_path))
        self.perf_counters = PerfCounters(self.cgroup_path, event_names=DEFAULT_EVENTS)

    def sync(self):
        """Called every run iteration to keep pids of cgroup and resctrl in sync."""
        if self.rdt_enabled:
            self.resgroup.add_pids(self.cgroup.get_pids(), mongroup_name=self.container_name)

    # def change_resgroup(self, new_resgroup):
    #     """Remove tasks from current group and add to the new one."""
    #     assert self.rdt_enabled
    #     # Remove pids from old group
    #     self.resgroup.remove_pids(mongroup_name=self.container_name)
    #     # Add pids to new group
    #     new_resgroup.add_pids(self.cgroup.get_pids(), mongroup_name=self.container_name)
    #     self.resgroup = new_resgroup

    def get_measurements(self) -> Measurements:
        try:
            return flatten_measurements([
                self.cgroup.get_measurements(),
                self.resgroup.get_measurements(self.container_name) if self.rdt_enabled else {},
                self.perf_counters.get_measurements(),
            ])
        except FileNotFoundError:
            log.debug('Could not read measurements for container %s. '
                      'Probably the mesos container has died during the current runner iteration.',
                      self.cgroup_path)
            # Returning empty measurements.
            return {}

    def cleanup(self):
        self.perf_counters.cleanup()
        if self.rdt_enabled:
            self.resgroup.remove(self.container_name)

    def get_allocations(self) -> TaskAllocations:
        # In only detect mode, without allocation configuration return nothing.
        if not self.allocation_configuration:
            return {}
        allocations: TaskAllocations = dict()
        allocations.update(self.cgroup.get_allocations())
        if self.rdt_enabled:
            allocations.update(self.resgroup.get_allocations())

        log.debug('allocations on task=%r from resgroup=%r allocations:\n%s',
                  self.container_name, self.resgroup, pprint.pformat(allocations))

        return allocations

    def __hash__(self):
        return hash(str(self.cgroup_path))


class ContainerManager:
    """Main engine of synchornizing state between found orechestratios software tasks,
    its containers and resctrl system.

    - sync_container_state - is responsible for mapping Tasks to Container objects
            and managing underlaying ResGroup objects
    - sync_allocations - is responsible for applying TaskAllocations to underlaying
            Cgroup and ResGroup objects
    """

    def __init__(self, rdt_enabled: bool, rdt_mb_control_enabled: bool, platform_cpus: int,
                 allocation_configuration: Optional[AllocationConfiguration]):
        self.containers: Dict[Task, Container] = {}
        self.rdt_enabled = rdt_enabled
        self.rdt_mb_control_enabled = rdt_mb_control_enabled
        self.platform_cpus = platform_cpus
        self.allocation_configuration = allocation_configuration

    def sync_containers_state(self, tasks) -> Dict[Task, Container]:
        """Sync internal state of runner by removing orphaned containers, and creating containers
        for newly arrived tasks, and synchronizing containers' state.

        Function is responsible for cleaning or initializing measurements stateful subsystems
        and their external resources, e.g.:
        - perf counters opens file descriptors for counters,
        - resctrl (ResGroups) creates and manages directories under resctrl fs and scarce "clsid"
            hardware identifiers
        """

        # Find difference between discovered Mesos tasks and already watched containers.
        new_tasks, containers_to_cleanup = _calculate_desired_state(
            tasks, list(self.containers.values()))

        if containers_to_cleanup:
            log.debug('sync_containers_state: cleaning up %d containers',
                      len(containers_to_cleanup))
            log.log(logger.TRACE, 'sync_containers_state: containers_to_cleanup=%r',
                    containers_to_cleanup)

        # Cleanup and remove orphaned containers (_cleanup).
        for container_to_cleanup in containers_to_cleanup:
            container_to_cleanup.cleanup()

        # Recreate self.containers.
        self.containers = {task: container
                           for task, container in self.containers.items()
                           if task in tasks}

        if new_tasks:
            log.debug('sync_containers_state: found %d new tasks', len(new_tasks))
            log.log(logger.TRACE, 'sync_containers_state: new_tasks=%r', new_tasks)

        # Prepare state of currently assigned resgroups
        # and remove some orphaned resgroups
        container_name_to_mon_group = {}
        if self.rdt_enabled:
            mon_groups_relation = resctrl.read_mon_groups_relation()
            log.debug('mon_groups_relation:\n%s', pprint.pformat(mon_groups_relation))
            resctrl.clean_taskless_groups(mon_groups_relation)

            mon_groups_relation = resctrl.read_mon_groups_relation()
            log.debug('mon_groups_relation (after cleanup):\n%s',
                      pprint.pformat(mon_groups_relation))

            # Calculate inverse relastion of task_id to res_group name based on mon_groups_relations
            for ctrl_group, container_names in mon_groups_relation.items():
                for container_name in container_names:
                    container_name_to_mon_group[container_name] = ctrl_group
            log.debug('container_name_to_mon_group:\n%s',
                      pprint.pformat(container_name_to_mon_group))

        # Create new containers and store them.
        for new_task in new_tasks:
            container = Container(
                new_task.cgroup_path,
                rdt_enabled=self.rdt_enabled,
                rdt_mb_control_enabled=self.rdt_mb_control_enabled,
                platform_cpus=self.platform_cpus,
                allocation_configuration=self.allocation_configuration,
            )
            self.containers[new_task] = container

        # Sync "state" of individual containers.
        # Note: only the pids are synchronized, not the allocations.
        for container in self.containers.values():
            if self.rdt_enabled:
                if container.container_name in container_name_to_mon_group:
                    container.resgroup = ResGroup(
                        name=container_name_to_mon_group[container.container_name],
                        rdt_mb_control_enabled=self.rdt_mb_control_enabled)
                else:
                    # Every newly detected containers is first assigne to root group.
                    container.resgroup = ResGroup(
                        name='',
                        rdt_mb_control_enabled=self.rdt_mb_control_enabled
                    )
            container.sync()

        return self.containers

<<<<<<< HEAD
    @trace(log)
    def _perfom_allocations(self, tasks_allocations):
        executed_rdt_allocations: Set(str) = set()
        for task, container in self.containers.items():
            if task.task_id in tasks_allocations:
                task_allocations = tasks_allocations[task.task_id]

                # Do not execute the same rdt allocation (with the same name)
                # over and over again.
                if task_allocations.get('rdt') is not None and \
                        not task_allocations['rdt'].name in executed_rdt_allocations:
                    allocate_rdt = True
                    executed_rdt_allocations.add(task_allocations['rdt'].name)
                else:
                    allocate_rdt = False

                container.perform_allocations(task_allocations, allocate_rdt)

    # Managing resgroup and containers relation
    def _get_resgroup_by_name(self, name):
        assert self.rdt_enabled
        return self.resgroups_containers_relation[name][0]

    @trace(log, verbose=False)
    def _reassign_resgroups(self, tasks_allocations):
        """Manage container to resgroup relation according provided _allocations."""

        def _relations_to_string():
            r = ""
            for resgroup_name, (resgroup, containers) in self.resgroups_containers_relation.items():
                task_names = [container.task_name for container in containers]
                r += " \'{}\' -> [{}]\n".format(resgroup_name, ", ".join(task_names))
            return r.rstrip()

        # for debugging
        before_value = _relations_to_string()
        reassigments_count = 0

        for task_id, task_allocation in tasks_allocations.items():
            if AllocationType.RDT in task_allocation:
                # Helper vars.
                container = self._get_container_by_taskid(task_id)
                if container is None:
                    log.warning('reassign_resgroups: there is no container for task_id=%r', task_id)
                    continue

                task_rdt_allocation = task_allocation[AllocationType.RDT]

                # Skip allocations than remain in the same rdt group.
                if container.resgroup.name == task_rdt_allocation.name:
                    continue

                # Firstly remove from previous resgroup.
                self.resgroups_containers_relation[container.resgroup.name][1].remove(container)

                # Cleanup & remove empty (non-root) group.
                if not self.resgroups_containers_relation[container.resgroup.name][1]:
                    if container.resgroup.name != RESCTRL_ROOT_NAME:
                        log.debug('reassign_resgroups: removing empty resgroup: %r',
                                  container.resgroup.name)
                        self.resgroups_containers_relation[container.resgroup.name][0].cleanup()
                        del self.resgroups_containers_relation[container.resgroup.name]

                if task_rdt_allocation.name in self.resgroups_containers_relation:
                    # Move container to existing resgroup.
                    log.debug('reassign_resgroups: move to resgroup: %r', task_rdt_allocation)
                    container.change_resgroup(self._get_resgroup_by_name(task_rdt_allocation.name))
                    self.resgroups_containers_relation[task_rdt_allocation.name][1].add(container)
                else:
                    # Creation of a new resgroup.
                    new_resgroup_name = (task_rdt_allocation.name
                                         if task_rdt_allocation.name is not None else task_id)
                    log.debug('reassign_resgroups: create resgroup: %r', new_resgroup_name)
                    new_resgroup = ResGroup(name=new_resgroup_name,
                                            rdt_mb_control_enabled=self.rdt_mb_control_enabled)
                    self.resgroups_containers_relation[new_resgroup_name] = \
                        (new_resgroup, {container})
                    container.change_resgroup(new_resgroup)

                reassigments_count += 1

        log.debug('reassign_resgroups: reassigments: %i', reassigments_count)
        if reassigments_count:
            log.debug('reassign_resgroups: before:\n%s', before_value)
            log.debug('reassign_resgroups: after:\n%s', _relations_to_string())

=======
>>>>>>> 9d78321a
    def cleanup(self):
        # _cleanup
        for container in self.containers.values():
            container.cleanup()


def _calculate_desired_state(
        discovered_tasks: List[Task], known_containers: List[Container]
) -> (List[Task], List[Container]):
    """Prepare desired state of system by comparing actual running Mesos tasks and already
    watched containers.

    Assumptions:
    * One-to-one relationship between task and container
    * cgroup_path for task and container need to be identical to establish the relationship
    * cgroup_path is unique for each task

    :returns "list of Mesos tasks to start watching"
    and "orphaned containers to _cleanup" (there are no more Mesos tasks matching those containers)
    """
    discovered_task_cgroup_paths = {task.cgroup_path for task in discovered_tasks}
    containers_cgroup_paths = {container.cgroup_path for container in known_containers}

    # Filter out containers which are still running according to Mesos agent.
    # In other words pick orphaned containers.
    containers_to_delete = [container for container in known_containers
                            if container.cgroup_path not in discovered_task_cgroup_paths]

    # Filter out tasks which are monitored using "Container abstraction".
    # In other words pick new, not yet monitored tasks.
    new_tasks = [task for task in discovered_tasks
                 if task.cgroup_path not in containers_cgroup_paths]

    return new_tasks, containers_to_delete<|MERGE_RESOLUTION|>--- conflicted
+++ resolved
@@ -223,95 +223,6 @@
 
         return self.containers
 
-<<<<<<< HEAD
-    @trace(log)
-    def _perfom_allocations(self, tasks_allocations):
-        executed_rdt_allocations: Set(str) = set()
-        for task, container in self.containers.items():
-            if task.task_id in tasks_allocations:
-                task_allocations = tasks_allocations[task.task_id]
-
-                # Do not execute the same rdt allocation (with the same name)
-                # over and over again.
-                if task_allocations.get('rdt') is not None and \
-                        not task_allocations['rdt'].name in executed_rdt_allocations:
-                    allocate_rdt = True
-                    executed_rdt_allocations.add(task_allocations['rdt'].name)
-                else:
-                    allocate_rdt = False
-
-                container.perform_allocations(task_allocations, allocate_rdt)
-
-    # Managing resgroup and containers relation
-    def _get_resgroup_by_name(self, name):
-        assert self.rdt_enabled
-        return self.resgroups_containers_relation[name][0]
-
-    @trace(log, verbose=False)
-    def _reassign_resgroups(self, tasks_allocations):
-        """Manage container to resgroup relation according provided _allocations."""
-
-        def _relations_to_string():
-            r = ""
-            for resgroup_name, (resgroup, containers) in self.resgroups_containers_relation.items():
-                task_names = [container.task_name for container in containers]
-                r += " \'{}\' -> [{}]\n".format(resgroup_name, ", ".join(task_names))
-            return r.rstrip()
-
-        # for debugging
-        before_value = _relations_to_string()
-        reassigments_count = 0
-
-        for task_id, task_allocation in tasks_allocations.items():
-            if AllocationType.RDT in task_allocation:
-                # Helper vars.
-                container = self._get_container_by_taskid(task_id)
-                if container is None:
-                    log.warning('reassign_resgroups: there is no container for task_id=%r', task_id)
-                    continue
-
-                task_rdt_allocation = task_allocation[AllocationType.RDT]
-
-                # Skip allocations than remain in the same rdt group.
-                if container.resgroup.name == task_rdt_allocation.name:
-                    continue
-
-                # Firstly remove from previous resgroup.
-                self.resgroups_containers_relation[container.resgroup.name][1].remove(container)
-
-                # Cleanup & remove empty (non-root) group.
-                if not self.resgroups_containers_relation[container.resgroup.name][1]:
-                    if container.resgroup.name != RESCTRL_ROOT_NAME:
-                        log.debug('reassign_resgroups: removing empty resgroup: %r',
-                                  container.resgroup.name)
-                        self.resgroups_containers_relation[container.resgroup.name][0].cleanup()
-                        del self.resgroups_containers_relation[container.resgroup.name]
-
-                if task_rdt_allocation.name in self.resgroups_containers_relation:
-                    # Move container to existing resgroup.
-                    log.debug('reassign_resgroups: move to resgroup: %r', task_rdt_allocation)
-                    container.change_resgroup(self._get_resgroup_by_name(task_rdt_allocation.name))
-                    self.resgroups_containers_relation[task_rdt_allocation.name][1].add(container)
-                else:
-                    # Creation of a new resgroup.
-                    new_resgroup_name = (task_rdt_allocation.name
-                                         if task_rdt_allocation.name is not None else task_id)
-                    log.debug('reassign_resgroups: create resgroup: %r', new_resgroup_name)
-                    new_resgroup = ResGroup(name=new_resgroup_name,
-                                            rdt_mb_control_enabled=self.rdt_mb_control_enabled)
-                    self.resgroups_containers_relation[new_resgroup_name] = \
-                        (new_resgroup, {container})
-                    container.change_resgroup(new_resgroup)
-
-                reassigments_count += 1
-
-        log.debug('reassign_resgroups: reassigments: %i', reassigments_count)
-        if reassigments_count:
-            log.debug('reassign_resgroups: before:\n%s', before_value)
-            log.debug('reassign_resgroups: after:\n%s', _relations_to_string())
-
-=======
->>>>>>> 9d78321a
     def cleanup(self):
         # _cleanup
         for container in self.containers.values():
