# Copyright (c) 2018 Intel Corporation
#
# Licensed under the Apache License, Version 2.0 (the "License");
# you may not use this file except in compliance with the License.
# You may obtain a copy of the License at
#
#     http://www.apache.org/licenses/LICENSE-2.0
#
# Unless required by applicable law or agreed to in writing, software
# distributed under the License is distributed on an "AS IS" BASIS,
# WITHOUT WARRANTIES OR CONDITIONS OF ANY KIND, either express or implied.
# See the License for the specific language governing permissions and
# limitations under the License.

from unittest.mock import patch, mock_open, MagicMock, call

import pytest

from owca.cgroup_allocations import QuotaAllocationValue, SharesAllocationValue
from owca.containers import Container
from owca.metrics import MetricName
from owca.allocators import AllocationConfiguration
from owca.cgroups import Cgroup
<<<<<<< HEAD
from owca.testing import create_open_mock
=======
from owca.testing import create_open_mock, allocation_metric
>>>>>>> a87028ca


@patch('builtins.open', mock_open(read_data='100'))
def test_get_measurements():
    cgroup = Cgroup('/some/foo1', platform_cpus=1)
    measurements = cgroup.get_measurements()
    assert measurements == {MetricName.CPU_USAGE_PER_TASK: 100}


@patch('builtins.open', mock_open(read_data='100'))
def test_cgroup_read():
    cgroup = Cgroup('/some/foo1', platform_cpus=1)
    value = cgroup._read('some_ctr_file')
    assert value == 100


def test_cgroup_write():
    cgroup = Cgroup('/some/foo1', platform_cpus=1)
    ctrl_file_mock = MagicMock()
    full_path = '/sys/fs/cgroup/cpu/some/foo1/some_ctrl_file'
    open_mock = create_open_mock({full_path: ctrl_file_mock})
    with patch('builtins.open', open_mock):
        cgroup._write('some_ctrl_file', 5)
    ctrl_file_mock.assert_called_once_with(full_path, 'wb')
    ctrl_file_mock.assert_has_calls([call().__enter__().write(b'5')])


@patch('owca.containers.Cgroup._read', return_value=1000)
def test_get_normalized_shares(_read_mock):
    cgroup = Cgroup('/some/foo1', platform_cpus=1,
                    allocation_configuration=AllocationConfiguration())
    assert cgroup._get_normalized_shares() == pytest.approx(1, 0.01)


@patch('builtins.open', create_open_mock({
    '/sys/fs/cgroup/cpu/some/foo1/cpu.cfs_period_us': '100000',
    '/sys/fs/cgroup/cpu/some/foo1/cpu.cfs_quota_us': '-1',
}))
def test_get_normalized_quota():
    cgroup = Cgroup('/some/foo1', platform_cpus=1,
                    allocation_configuration=AllocationConfiguration())
    assert cgroup.get_normalized_quota() == 1.0


@patch('builtins.open', create_open_mock({
    '/sys/fs/cgroup/cpu/some/foo1/tasks': '101\n102',
    '/sys/fs/cgroup/cpu/foo2/tasks': '',
}))
def test_cgroup_get_pids():
    assert Cgroup('/some/foo1', platform_cpus=1).get_pids() == ['101', '102']
    assert Cgroup('/foo2', platform_cpus=1).get_pids() == []


@pytest.mark.parametrize(
    'normalized_shares, allocation_configuration, expected_shares_write', [
        (0., AllocationConfiguration(), 2),
        (1., AllocationConfiguration(), 1000),  # based on cpu_shares_unit (default 1000)
        (1., AllocationConfiguration(cpu_shares_unit=10000), 10000),
        (2., AllocationConfiguration(cpu_shares_unit=10000), 20000),
    ]
)
def test_set_normalized_shares(normalized_shares, allocation_configuration, expected_shares_write):
    with patch('owca.containers.Cgroup._write') as write_mock:
        cgroup = Cgroup('/some/foo1', platform_cpus=1,
                        allocation_configuration=allocation_configuration)
        cgroup.set_normalized_shares(normalized_shares)
        write_mock.assert_called_with('cpu.shares', expected_shares_write)


@pytest.mark.parametrize(
    'normalized_quota, cpu_quota_period, platforms_cpu, initial_period_value, '
    'expected_period_write, expected_quota_write', [
            (0., 2000, 1, 1000,
             2000, 1000),
            (1., 2000, 1, 1000,
             2000, -1),
            (2., 1000, 1, 1000,
             None, -1),
            (1., 1000, 8, 1000,
             None, -1),
            (.5, 1000, 8, 1000,
             None, 4000),
            (.25, 10000, 8, 1000,
             None, 20000),
    ]
)
def test_set_normalized_quota(normalized_quota, cpu_quota_period, platforms_cpu,
                              initial_period_value, expected_period_write, expected_quota_write):
    with patch('owca.containers.Cgroup._read', return_value=initial_period_value):
        with patch('owca.containers.Cgroup._write') as write_mock:
            cgroup = Cgroup('/some/foo1', platform_cpus=platforms_cpu,
                            allocation_configuration=AllocationConfiguration(
                                cpu_quota_period=cpu_quota_period))
            cgroup.set_normalized_quota(normalized_quota)
            write_mock.assert_has_calls([call('cpu.cfs_quota_us', expected_quota_write)])
            if expected_period_write:
<<<<<<< HEAD
                write_mock.assert_has_calls([call('cpu.cfs_period_us', expected_period_write)])
=======
                write_mock.assert_has_calls([call('cpu.cfs_period_us', expected_period_write)])


@patch('owca.containers.PerfCounters')
@patch('owca.containers.Cgroup')
def test_cgroup_allocations(Cgroup_mock, PerfCounters_mock):
    foo_container = Container('/somepath')
    foo_container.cgroup.allocation_configuration = AllocationConfiguration()

    quota_allocation_value = QuotaAllocationValue(0.2, foo_container, dict(foo='bar'))
    quota_allocation_value.perform_allocations()
    assert quota_allocation_value.generate_metrics() == [
        allocation_metric('cpu_quota', 0.2, foo='bar')
    ]

    shares_allocation_value = SharesAllocationValue(0.5, foo_container, dict(foo='bar'))
    shares_allocation_value.perform_allocations()

    assert shares_allocation_value.generate_metrics() == [
        allocation_metric('cpu_shares', 0.5, foo='bar')
    ]

    Cgroup_mock.assert_has_calls([
        call().set_normalized_quota(0.2),
        call().set_normalized_shares(0.5)
    ])
>>>>>>> a87028ca
<|MERGE_RESOLUTION|>--- conflicted
+++ resolved
@@ -16,16 +16,12 @@
 
 import pytest
 
-from owca.cgroup_allocations import QuotaAllocationValue, SharesAllocationValue
-from owca.containers import Container
 from owca.metrics import MetricName
 from owca.allocators import AllocationConfiguration
 from owca.cgroups import Cgroup
-<<<<<<< HEAD
-from owca.testing import create_open_mock
-=======
+from owca.cgroup_allocations import QuotaAllocationValue, SharesAllocationValue
+from owca.containers import Container
 from owca.testing import create_open_mock, allocation_metric
->>>>>>> a87028ca
 
 
 @patch('builtins.open', mock_open(read_data='100'))
@@ -122,16 +118,13 @@
             cgroup.set_normalized_quota(normalized_quota)
             write_mock.assert_has_calls([call('cpu.cfs_quota_us', expected_quota_write)])
             if expected_period_write:
-<<<<<<< HEAD
-                write_mock.assert_has_calls([call('cpu.cfs_period_us', expected_period_write)])
-=======
                 write_mock.assert_has_calls([call('cpu.cfs_period_us', expected_period_write)])
 
 
 @patch('owca.containers.PerfCounters')
 @patch('owca.containers.Cgroup')
 def test_cgroup_allocations(Cgroup_mock, PerfCounters_mock):
-    foo_container = Container('/somepath')
+    foo_container = Container('/somepath', platform_cpus=1)
     foo_container.cgroup.allocation_configuration = AllocationConfiguration()
 
     quota_allocation_value = QuotaAllocationValue(0.2, foo_container, dict(foo='bar'))
@@ -150,5 +143,4 @@
     Cgroup_mock.assert_has_calls([
         call().set_normalized_quota(0.2),
         call().set_normalized_shares(0.5)
-    ])
->>>>>>> a87028ca
+    ])