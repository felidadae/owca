--- conflicted
+++ resolved
@@ -36,11 +36,8 @@
     register(HierBAR)
     register(StaticAssigner)
     register(Score)
-<<<<<<< HEAD
     register(Score2)
-=======
     register(DramHitRatioProvision)
->>>>>>> b2407002
 
 
 def register_dataproviders():
