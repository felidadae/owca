# Copyright (c) 2018 Intel Corporation
#
# Licensed under the Apache License, Version 2.0 (the "License");
# you may not use this file except in compliance with the License.
# You may obtain a copy of the License at
#
#     http://www.apache.org/licenses/LICENSE-2.0
#
# Unless required by applicable law or agreed to in writing, software
# distributed under the License is distributed on an "AS IS" BASIS,
# WITHOUT WARRANTIES OR CONDITIONS OF ANY KIND, either express or implied.
# See the License for the specific language governing permissions and
# limitations under the License.


import pytest
import requests
from unittest.mock import patch

from wca.config import ValidationError
from wca.kubernetes import KubernetesNode, KubernetesTask, \
    _build_cgroup_path, are_all_tasks_of_single_qos, QOS_LABELNAME, \
    MissingCgroupException
from wca.nodes import TaskSynchronizationException
from tests.testing import create_json_fixture_mock


def ktask(name, qos):
    """Creates kubernetes task."""
    return KubernetesTask(
        name=name,
        task_id='task_id-' + name,
        qos=qos,
        labels={'exampleKey': 'value', QOS_LABELNAME: qos},
        resources={'requests_cpu': 0.25,
                   'requests_memory': float(64 * 1024 ** 2),
                   'cpus': 0.25,
                   'mem': float(64 * 1024 ** 2)},
        cgroup_path='/kubepods/{}/pod{}'.format(qos, name),
        subcgroups_paths=['/kubepods/{}/pod{}/t1'.format(qos, name),
                          '/kubepods/{}/pod{}/t2'.format(qos, name)])


@patch('requests.get', return_value=create_json_fixture_mock('kubernetes_get_state', __file__))
@patch('os.path.exists', return_value=True)
def test_get_tasks(mock_path_exists, get_mock):
    expected_tasks = [KubernetesTask(
        name='default/test',
        task_id='4d6a81df-3448-11e9-8e1d-246e96663c22',
        qos='burstable',
        labels={'exampleKey': 'value',
                QOS_LABELNAME: 'burstable'},
        resources={'requests_cpu': 0.25,
                   'requests_memory': float(64 * 1024 ** 2),
                   'cpus': 0.25,
                   'mem': float(64 * 1024 ** 2)},
        cgroup_path='/kubepods/burstable/pod4d6a81df'
                    '-3448-11e9-8e1d-246e96663c22',
        subcgroups_paths=['/kubepods/burstable/pod4d'
                          '6a81df-3448-11e9-8e1d-246'
                          'e96663c22/eb9c378219b6a4e'
                          'fc034ea8898b19faa0e27c7b2'
                          '0b8eb254fda361cceacf8e90']),
        KubernetesTask(
            name='default/test2',
            task_id='567975a0-3448-11e9-8e1d-246e96663c22',
            qos='besteffort',
            labels={QOS_LABELNAME: 'besteffort'},
            resources={},
            cgroup_path='/kubepods/besteffort/pod567975a0-3448-'
                        '11e9-8e1d-246e96663c22',
            subcgroups_paths=['/kubepods/besteffort/pod5'
                              '67975a0-3448-11e9-8e1d-24'
                              '6e96663c22/e90bbbb3b060ba'
                              'a1d354cd9b26f353d66fbb08d'
                              '785abd32f4f6ec52ac843a2e7'])]

    node = KubernetesNode(kubelet_enabled=True)
    tasks = node.get_tasks()

    assert len(tasks) == 2
    for i, task in enumerate(tasks):
        assert task == expected_tasks[i]


@patch('requests.get', return_value=create_json_fixture_mock('kubeapi_res', __file__))
@patch('pathlib.Path.open')
@patch('os.path.exists', return_value=True)
def test_get_tasks_kubeapi(mock_path_exists, get_mock, pathlib_open_mock):
    node = KubernetesNode(node_ip="100.64.176.37")
    tasks = node.get_tasks()
    assert len(tasks) == 11


@patch(
    'requests.get',
    return_value=create_json_fixture_mock('kubernetes_get_state_not_ready', __file__))
def test_get_tasks_not_all_ready(get_mock):
    node = KubernetesNode(kubelet_enabled=True)
    tasks = node.get_tasks()
    assert len(tasks) == 0


@patch(
    'requests.get',
    return_value=create_json_fixture_mock('kubelet_invalid_pods_response', __file__))
@patch('wca.kubernetes._build_cgroup_path', return_value="/mock_path")
def test_invalid_kubelet_response(mock_path_exists, get_mock):
    node = KubernetesNode(kubelet_enabled=True)
    with pytest.raises(ValidationError):
        node.get_tasks()


_POD_ID = '12345-67890'
_STATIC_POD_ID = '09876-54321'
_CUTTED_STATIC_POD_ID = '0987654321'
<<<<<<< HEAD

=======
_CONTAINER_ID = '123456'
>>>>>>> 62f99c66

def pod_cgroup_exists(pod_path):
    if _POD_ID in pod_path or _CUTTED_STATIC_POD_ID in pod_path:
        return True
    return False

@pytest.mark.parametrize('qos, expected_cgroup_path', (
        ('burstable', '/kubepods.slice/kubepods-burstable.slice/'
<<<<<<< HEAD
                      'kubepods-burstable-pod12345-67890.slice'),
=======
                      'kubepods-burstable-pod12345_67890.slice'),
>>>>>>> 62f99c66
        ('guaranteed', '/kubepods.slice/kubepods-guaranteed.slice/'
                       'kubepods-guaranteed-pod12345_67890.slice'),
        ('besteffort', '/kubepods.slice/kubepods-besteffort.slice/'
<<<<<<< HEAD
                       'kubepods-besteffort-pod12345-67890.slice'),
=======
                       'kubepods-besteffort-pod12345_67890.slice'),
>>>>>>> 62f99c66
)
                         )
def test_find_cgroup_path_for_pod_systemd(qos, expected_cgroup_path):
    assert expected_cgroup_path == _build_cgroup_path(cgroup_driver='systemd',
                                                      qos=qos, pod_id=_POD_ID)

@pytest.mark.parametrize('qos, expected_cgroup_path', (
        ('burstable', '/kubepods.slice/kubepods-burstable.slice/'
                      'kubepods-burstable-pod12345_67890.slice/'
                      'docker-123456.scope'),
        ('guaranteed', '/kubepods.slice/kubepods-guaranteed.slice/'
                       'kubepods-guaranteed-pod12345_67890.slice/'
                       'docker-123456.scope'),
        ('besteffort', '/kubepods.slice/kubepods-besteffort.slice/'
                       'kubepods-besteffort-pod12345_67890.slice/'
                       'docker-123456.scope'),
)
                         )
def test_find_cgroup_path_for_pod_systemd_with_container_id(qos, expected_cgroup_path):
    assert expected_cgroup_path == _build_cgroup_path(cgroup_driver='systemd',
                                                      qos=qos, pod_id=_POD_ID,
                                                      container_id=_CONTAINER_ID)


@pytest.mark.parametrize('qos, expected_cgroup_path', (
        ('burstable', '/kubepods/burstable/pod12345-67890'),
        # Here we have exception, guaranteed pods are kept directly in kubepods cgroup.
        ('guaranteed', '/kubepods/pod12345-67890'),
        ('besteffort', '/kubepods/besteffort/pod12345-67890'),
)
                         )
@patch('os.path.exists', side_effect=pod_cgroup_exists)
def test_build_cgroup_path_pod_cgroupfs(mock_path_exists, qos, expected_cgroup_path):
    assert expected_cgroup_path == _build_cgroup_path(cgroup_driver='cgroupfs',
                                                      qos=qos, pod_id=_POD_ID)

@pytest.mark.parametrize('qos, expected_cgroup_path', (
        ('burstable', '/kubepods/burstable/pod0987654321'),
        # Here we have exception, guaranteed pods are kept directly in kubepods cgroup.
        ('guaranteed', '/kubepods/pod0987654321'),
        ('besteffort', '/kubepods/besteffort/pod0987654321'),
)
                         )
@patch('os.path.exists', side_effect=pod_cgroup_exists)
def test_build_cgroup_path_static_pod_cgroupfs(mock_path_exists, qos, expected_cgroup_path):
    assert expected_cgroup_path == _build_cgroup_path(cgroup_driver='cgroupfs',
                                                      qos=qos, pod_id=_STATIC_POD_ID)


@patch('os.path.exists', return_value=False)
def test_raise_missing_cgroup_exception_build_cgroup_path_pod_cgroupfs(mock_path_exists):
    with pytest.raises(MissingCgroupException):
        _build_cgroup_path(cgroup_driver='cgroupfs',
                           qos='burstable', pod_id=_STATIC_POD_ID)


@pytest.mark.parametrize('tasks, expected_result', (
        ([ktask(name="a", qos="guaranteed"), ktask(name="b", qos="besteffort")], False),
        ([ktask(name="a", qos="besteffort"), ktask(name="b", qos="besteffort")], True),
))
def test_are_all_tasks_of_single_qos(tasks, expected_result):
    assert are_all_tasks_of_single_qos(tasks) == expected_result


@patch('requests.get', side_effect=requests.exceptions.ConnectionError())
def test_get_tasks_synchronization_error(request):
    node = KubernetesNode(kubelet_enabled=True)
    with pytest.raises(TaskSynchronizationException):
        node.get_tasks()<|MERGE_RESOLUTION|>--- conflicted
+++ resolved
@@ -114,11 +114,8 @@
 _POD_ID = '12345-67890'
 _STATIC_POD_ID = '09876-54321'
 _CUTTED_STATIC_POD_ID = '0987654321'
-<<<<<<< HEAD
-
-=======
 _CONTAINER_ID = '123456'
->>>>>>> 62f99c66
+
 
 def pod_cgroup_exists(pod_path):
     if _POD_ID in pod_path or _CUTTED_STATIC_POD_ID in pod_path:
@@ -127,19 +124,11 @@
 
 @pytest.mark.parametrize('qos, expected_cgroup_path', (
         ('burstable', '/kubepods.slice/kubepods-burstable.slice/'
-<<<<<<< HEAD
-                      'kubepods-burstable-pod12345-67890.slice'),
-=======
                       'kubepods-burstable-pod12345_67890.slice'),
->>>>>>> 62f99c66
         ('guaranteed', '/kubepods.slice/kubepods-guaranteed.slice/'
                        'kubepods-guaranteed-pod12345_67890.slice'),
         ('besteffort', '/kubepods.slice/kubepods-besteffort.slice/'
-<<<<<<< HEAD
-                       'kubepods-besteffort-pod12345-67890.slice'),
-=======
                        'kubepods-besteffort-pod12345_67890.slice'),
->>>>>>> 62f99c66
 )
                          )
 def test_find_cgroup_path_for_pod_systemd(qos, expected_cgroup_path):
