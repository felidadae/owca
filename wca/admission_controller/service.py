--- conflicted
+++ resolved
@@ -16,11 +16,7 @@
 import copy
 from enum import Enum
 import logging
-<<<<<<< HEAD
-from typing import Dict
-=======
 from typing import Dict, List
->>>>>>> 6a8cec36
 
 import jsonpatch
 from flask import Flask, jsonify, request
@@ -36,11 +32,8 @@
         self.app = Flask(__name__)
         self.hmem_only_threshold: float = configuration.get('hmem_threshold', 20.0)
         self.dram_only_threshold: float = configuration.get('dram_threshold', 80.0)
-<<<<<<< HEAD
-=======
         self.monitored_namespaces: List[str] = \
             configuration.get('monitored_namespaces', ['default'])
->>>>>>> 6a8cec36
 
         @self.app.route("/mutate", methods=["POST"])
         def mutate():
