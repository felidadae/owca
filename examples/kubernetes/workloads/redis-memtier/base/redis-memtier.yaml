apiVersion: apps/v1
kind: StatefulSet
metadata:
  name: redis-memtier
spec:
  replicas: 0
  serviceName: redis-memtier
  podManagementPolicy: Parallel
  selector:
    matchLabels:
      app: redis-memtier
  template:
    metadata:
      labels:
        app: redis-memtier
    spec:
      terminationGracePeriodSeconds: 0
      nodeSelector:
        goal: service
      containers:
        - name: redis
          image: redis
          securityContext:
            privileged: true
          envFrom:
            - configMapRef:
                name: redis
          env:
            - name: podname
              valueFrom: {fieldRef: {fieldPath: metadata.name}}
          command:
            - sh
            - -c
            - >
              echo 1024 >/proc/sys/net/core/somaxconn

              redis-server
              --save ''
              --loglevel
              notice
              --databases 1
              $redis_extra
        - name: memtier
          image: redislabs/memtier_benchmark
          securityContext:
            privileged: true
          envFrom:
            - configMapRef:
                name: memtier
          env:
            - name: podname
              valueFrom: {fieldRef: {fieldPath: metadata.name}}
          tty: true
          command:
            - bash
            - -c
            - >
<<<<<<< HEAD
              echo 1024 >/proc/sys/net/core/somaxconn

              echo sleeping...;
              sleep 30;
=======
>>>>>>> 6cf7bdab
              shopt -s extglob;
              identifier=${podname#memtier-};
              service=${identifier%-+([[:digit:]])};
              target='127.0.0.1';
              test=0;
              until [ "$test" = "PONG" ];
              do
                test=$(redis-cli PING);
                sleep 5;
              done

              # preparing data

              memtier_benchmark
              --run-count=1
              --requests=allkeys
              --server=$target
              --threads=1
              --clients=1
              --pipeline=20000
              --data-size=$datasize
              --hide-histogram
              --key-pattern=P:P
              --key-maximum=$keymaximum_gen
              --ratio 1:0
              &> /dev/null

              # Clear possible output from previous job on the same node

              echo "[RUN #0 0%,   0 secs]  0 threads:           0 ops,       0 (avg:       0) ops/sec, 0.00KB/sec (avg: 0.00KB/sec),  0.00 (avg:  0.00) msec latency";

              # loading

              stdbuf -e0 -o0
              memtier_benchmark
              --run-count=9999
              --requests=10000000000
              --server=$target
              --threads=$threads
              --hide-histogram
              --clients=$clients
              --pipeline=$pipeline
              --data-size=$datasize
              --key-pattern=G:G
              --key-maximum=$keymaximum_load
              --ratio $ratio
              2>&1 | stdbuf -e0 -o0 awk 'BEGIN { RS = "\r" } { print $0; fflush(); system("") }'

          volumeMounts:
            - name: var-log-wrapper
              mountPath: /var/log/wrapper

      volumes:
        - name: var-log-wrapper
          emptyDir: {}

  # required for workaround bug with kustomize https://github.com/kubernetes-sigs/kustomize/issues/504
  # when using commonLabels
  # fixed in 2.1.0 https://github.com/kubernetes-sigs/kustomize/commit/c470982ce5b96da82a757f088a842bb05d3bcdb4
  volumeClaimTemplates: []<|MERGE_RESOLUTION|>--- conflicted
+++ resolved
@@ -55,13 +55,6 @@
             - bash
             - -c
             - >
-<<<<<<< HEAD
-              echo 1024 >/proc/sys/net/core/somaxconn
-
-              echo sleeping...;
-              sleep 30;
-=======
->>>>>>> 6cf7bdab
               shopt -s extglob;
               identifier=${podname#memtier-};
               service=${identifier%-+([[:digit:]])};
