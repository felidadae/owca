# Copyright (c) 2018 Intel Corporation
#
# Licensed under the Apache License, Version 2.0 (the "License");
# you may not use this file except in compliance with the License.
# You may obtain a copy of the License at
#
#     http://www.apache.org/licenses/LICENSE-2.0
#
# Unless required by applicable law or agreed to in writing, software
# distributed under the License is distributed on an "AS IS" BASIS,
# WITHOUT WARRANTIES OR CONDITIONS OF ANY KIND, either express or implied.
# See the License for the specific language governing permissions and
# limitations under the License.


import argparse
import json
import logging
import subprocess
import shlex
import threading
from functools import partial

from wca.storage import KafkaStorage, LogStorage
from wca.logger import TRACE
from wrapper.parser import (default_parse, parse_loop, DEFAULT_REGEXP,
                            ParseFunc, ServiceLevelArgs, append_service_level_metrics)
from wca.platforms import get_wca_version


log = logging.getLogger(__name__)


def main(parse: ParseFunc = default_parse):
    """
    Launches workload and parser with processed arguments. Handles workload shutdown.
    """

    from wrapper.parser_mutilate import parse as mutilate_parser
    from wrapper.parser_stress_ng import parse as stress_parser

    arg_parser = prepare_argument_parser()
    # It is assumed that unknown arguments should be passed to workload.
    args = arg_parser.parse_args()

    pods_raw = subprocess.check_output(shlex.split('kubectl get pods -ojson'))
    pods = json.loads(pods_raw)
    print(pods)
    names = [p['metadata']['name'] for p in pods['items']]
    return

    # Additional argparse checks.
    if not ((args.load_metric_name is not None and args.peak_load is not None) or
            (args.load_metric_name is None and args.peak_load is None)):
        print("Both load_metric_name and peak_load have to be set, or none of them.")
        exit(1)

    # Needs to be passed to parse_loop
    service_level_args = ServiceLevelArgs(args.slo, args.sli_metric_name,
                                          args.inverse_sli_metric_value,
                                          args.peak_load, args.load_metric_name)

    # Configuring log
    logging.basicConfig(
        level=TRACE if args.log_level == 'TRACE' else args.log_level,
        format="%(asctime)-15s %(levelname)s %(module)s %(message)s")
    log.debug("Logger configured with {0}".format(args.log_level))
    log.info("Starting wrapper version {}".format(get_wca_version()))

<<<<<<< HEAD
    command_split = shlex.split(args.command)
    log.info("Running command: {}".format(command_split))

    workload_process = subprocess.Popen(command_split,
=======
    # create kafka storage with list of kafka brokers from arguments
    kafka_brokers_addresses = args.kafka_brokers.replace(" ", "").split(',')
    if kafka_brokers_addresses != [""]:
        log.info("KafkaStorage {}".format(kafka_brokers_addresses))
        storage = KafkaStorage(brokers_ips=kafka_brokers_addresses,
                               max_timeout_in_seconds=5.0,
                               topic=args.kafka_topic)
    else:
        storage = LogStorage(args.storage_output_filename)

    labels = json.loads(args.labels)
    _start_thread(parse, args.command, storage, labels, args.stderr, args.regexp,
                  service_level_args, args.subprocess_shell, args.separator,
                  args.metric_name_prefix,
                  )

def _start_thread(parse, command, storage, labels, stderr, regexp,
                  service_level_args, subprocess_shell, separator,
                  metric_name_prefix,
                  ):

    command_splited = shlex.split(command)
    log.info("Running command: {}".format(command_splited))
    workload_process = subprocess.Popen(command_splited,
>>>>>>> 2fc69705
                                        stdout=subprocess.PIPE,
                                        stderr=subprocess.PIPE,
                                        universal_newlines=True,
                                        bufsize=1,
                                        shell=subprocess_shell,
                                        )
<<<<<<< HEAD
    input = workload_process.stderr if args.stderr else workload_process.stdout
    labels = json.loads(args.labels)
    parse = partial(parse, regexp=args.regexp, separator=args.separator, labels=labels,
                    input=input, metric_name_prefix=args.metric_name_prefix)
=======

    input = workload_process.stderr if stderr else workload_process.stdout
    parse = partial(parse, regexp=regexp, separator=separator, labels=labels,
                    input=input, metric_name_prefix=metric_name_prefix)
>>>>>>> 2fc69705
    append_service_level_metrics_func = partial(
        append_service_level_metrics, labels=labels, service_level_args=service_level_args)
    stderr_logging = partial(_stderr_logging, stderr=workload_process.stderr)
    # create kafka storage with list of kafka brokers from arguments
    kafka_brokers_addresses = args.kafka_brokers.replace(" ", "").split(',')
    if kafka_brokers_addresses != [""]:
        log.info("KafkaStorage {}".format(kafka_brokers_addresses))
        storage = KafkaStorage(brokers_ips=kafka_brokers_addresses,
                               max_timeout_in_seconds=5.0,
                               topic=args.kafka_topic)
    else:
        overwrite = args.storage_output_filename.endswith(".prom")
        storage = LogStorage(args.storage_output_filename, overwrite=overwrite)
    t = threading.Thread(target=parse_loop, args=(parse, storage,
                                                  append_service_level_metrics_func))
    lt = threading.Thread(target=stderr_logging)

    t.start()
    lt.start()
    t.join()
    lt.join()

    # terminate all spawned processes
    workload_process.terminate()


def _stderr_logging(stderr):
    line = stderr.readline()  # b'\n'-separated lines
    while line:
        log.debug('got line from subprocess: %r', line)
        line = stderr.readline()


def prepare_argument_parser():
    parser = argparse.ArgumentParser(
        description='Wrapper that exposes APMs using Prometheus format.'
    )
    parser.add_argument(
        '--command',
        help='Workload run command',
        dest='command',
        required=True,
        type=str
    )
    parser.add_argument(
        '--stderr',
        help='If 0, parser will use stdout, if 1 stderr',
        dest='stderr',
        default=0,
        type=int
    )
    parser.add_argument(
        '--regexp',
        help='regexp used for parsing with the default parsing function\n'
             'Needs to contain 2 named groups "name" and "value"'
             'Defaults to {0} that matches values in format "a=4.0"'.format(DEFAULT_REGEXP),
        dest='regexp',
        type=str,
        default=DEFAULT_REGEXP
    )
    parser.add_argument(
        '--metric_name_prefix',
        help='metric name prefix (only relevant for default parse function)',
        default=''
    )
    parser.add_argument(
        '--separator',
        help='String that separates workload outputs',
        dest='separator',
        type=str,
        default=None
    )
    parser.add_argument(
        '--log_level',
        help='Logging level',
        dest='log_level',
        default='ERROR',
        choices=['ERROR', 'WARNING', 'INFO', 'DEBUG', 'TRACE'],
        type=str)
    parser.add_argument(
        '--labels',
        help="Prometheus labels. Provide them in a dict format."
             "Example: ""{'workload':'stress-ng','exper':'2'}""",
        dest='labels',
        type=str,
        default="{}"
    )
    parser.add_argument(
        '--kafka_brokers',
        help='list of addresses with ports of kafka brokers (kafka nodes). Coma separated',
        dest='kafka_brokers',
        default="",
        type=str
    )
    parser.add_argument(
        '--kafka_topic',
        help='Kafka messages topic, passed to KafkaStorage',
        dest='kafka_topic',
        default='wca_apms',
        type=str
    )
    parser.add_argument(
        '--storage_output_filename',
        help='When Kafka storage is not used, allows to redirect metrics to file',
        dest='storage_output_filename',
        default=None,
        type=str
    )
    parser.add_argument(
        '--peak_load',
        help='Expected maximum load.',
        default=None,
        type=int
    )
    parser.add_argument(
        '--load_metric_name',
        help='Metric name parsed from the application stream '
             'used as load level indicator. If set to `const` '
             'the behaviour is slightly different: as real load were all the time '
             'equal to peak_load (then load_normalized == 1).',
        default=None,
        type=str
    )
    parser.add_argument(
        '--slo',
        help='Service level objective. '
             'Must be expressed in the same units as SLI. '
             'Default value is +inf. '
             'Being used only if sli_metric_name also defined.',
        default=float("inf"),
        type=float
    )
    parser.add_argument(
        '--sli_metric_name',
        help='Metric name parsed from the application stream '
             'used as service level indicator.',
        default=None,
        type=str
    )
    parser.add_argument(
        '--inverse_sli_metric_value',
        help='Add this flag if value of a metric used to calculate service ' +
             'level indicator should be inversed.',
        action='store_true',
        default=False,
    )
    parser.add_argument(
        '--subprocess_shell',
        help='Run subprocess command with full shell support.',
        action='store_true',
        default=False,
    )
    return parser


def debug():
    """Debug hook to allow entering debug mode in compiled pex.
    Run it as PEX_MODULE=wrapper.wrapper_main:debug
    """
    import warnings
    try:
        import ipdb as pdb
    except ImportError:
        warnings.warn('ipdb not available, using pdb')
        import pdb
    pdb.set_trace()
    main()


if __name__ == "__main__":
    main()<|MERGE_RESOLUTION|>--- conflicted
+++ resolved
@@ -67,12 +67,6 @@
     log.debug("Logger configured with {0}".format(args.log_level))
     log.info("Starting wrapper version {}".format(get_wca_version()))
 
-<<<<<<< HEAD
-    command_split = shlex.split(args.command)
-    log.info("Running command: {}".format(command_split))
-
-    workload_process = subprocess.Popen(command_split,
-=======
     # create kafka storage with list of kafka brokers from arguments
     kafka_brokers_addresses = args.kafka_brokers.replace(" ", "").split(',')
     if kafka_brokers_addresses != [""]:
@@ -86,35 +80,27 @@
     labels = json.loads(args.labels)
     _start_thread(parse, args.command, storage, labels, args.stderr, args.regexp,
                   service_level_args, args.subprocess_shell, args.separator,
-                  args.metric_name_prefix,
+                  args.metric_name_prefix, args
                   )
 
 def _start_thread(parse, command, storage, labels, stderr, regexp,
                   service_level_args, subprocess_shell, separator,
-                  metric_name_prefix,
+                  metric_name_prefix, args
                   ):
 
     command_splited = shlex.split(command)
     log.info("Running command: {}".format(command_splited))
     workload_process = subprocess.Popen(command_splited,
->>>>>>> 2fc69705
                                         stdout=subprocess.PIPE,
                                         stderr=subprocess.PIPE,
                                         universal_newlines=True,
                                         bufsize=1,
                                         shell=subprocess_shell,
                                         )
-<<<<<<< HEAD
-    input = workload_process.stderr if args.stderr else workload_process.stdout
-    labels = json.loads(args.labels)
-    parse = partial(parse, regexp=args.regexp, separator=args.separator, labels=labels,
-                    input=input, metric_name_prefix=args.metric_name_prefix)
-=======
 
     input = workload_process.stderr if stderr else workload_process.stdout
     parse = partial(parse, regexp=regexp, separator=separator, labels=labels,
                     input=input, metric_name_prefix=metric_name_prefix)
->>>>>>> 2fc69705
     append_service_level_metrics_func = partial(
         append_service_level_metrics, labels=labels, service_level_args=service_level_args)
     stderr_logging = partial(_stderr_logging, stderr=workload_process.stderr)
