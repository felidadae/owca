--- conflicted
+++ resolved
@@ -1,8 +1,4 @@
-<<<<<<< HEAD
-import copy
-=======
 import logging
->>>>>>> 9d78321a
 import os
 import pprint
 import re
@@ -129,7 +125,7 @@
                 this_rule_tasks_allocations = {}
 
                 for match_task_id in match_task_ids:
-                    this_rule_tasks_allocations[match_task_id] = copy.deepcopy(new_task_allocations)
+                    this_rule_tasks_allocations[match_task_id] = new_task_allocations
 
                 registry = create_default_registry()
 
