# Copyright (c) 2020 Intel Corporation
#
# Licensed under the Apache License, Version 2.0 (the "License");
# you may not use this file except in compliance with the License.
# You may obtain a copy of the License at
#
#     http://www.apache.org/licenses/LICENSE-2.0
#
# Unless required by applicable law or agreed to in writing, software
# distributed under the License is distributed on an "AS IS" BASIS,
# WITHOUT WARRANTIES OR CONDITIONS OF ANY KIND, either express or implied.
# See the License for the specific language governing permissions and
# limitations under the License.
import logging
from typing import Tuple, Optional, List, Dict
import statistics

from wca.logger import TRACE
from wca.scheduler.algorithms import RescheduleResult
from wca.scheduler.algorithms.base import (
    QueryDataProviderInfo, DEFAULT_DIMENSIONS, subtract_resources,
    sum_resources, calculate_read_write_ratio, enough_resources_on_node,
    get_nodes_used_resources)
from wca.scheduler.algorithms.dram_hit_ratio_provision import DramHitRatioProvision
from wca.scheduler.algorithms.fit import Fit
from wca.scheduler.data_providers import AppsOnNode
from wca.scheduler.data_providers.score import ScoreDataProvider, NodeType, AppsProfile
from wca.scheduler.types import (AppName, NodeName, ResourceType, TaskName, Resources)

log = logging.getLogger(__name__)

MIN_APP_PROFILES = 2

RescheduleApps = Dict[AppName, Dict[NodeName, List[TaskName]]]
ConsiderApps = Dict[AppName, List[TaskName]]


<<<<<<< HEAD
class Score(BaseAlgorithm):
=======
def _get_app_node_type(
        apps_profile: AppsProfile, app_name: AppName,
        score_target: Optional[float] = None) -> NodeType:
    if len(apps_profile) > MIN_APP_PROFILES:
        if score_target:
            if app_name in apps_profile and apps_profile[app_name] >= score_target:
                return NodeType.PMEM
        else:
            sorted_apps_profile = sorted(apps_profile.items(), key=lambda x: x[1], reverse=True)
            if app_name == sorted_apps_profile[0][0]:
                return NodeType.PMEM

    return NodeType.DRAM


class Score(Fit, DramHitRatioProvision):
>>>>>>> b2407002

    def __init__(self, data_provider: ScoreDataProvider,
                 dimensions: List[ResourceType] = DEFAULT_DIMENSIONS,
                 max_node_score: float = 10.,
                 alias: str = None,
                 score_target: Optional[float] = None,
<<<<<<< HEAD
=======
                 strict_mode_placement: bool = False,
                 threshold: float = 0.97
>>>>>>> b2407002
                 ):
        Fit.__init__(self, data_provider, dimensions, max_node_score, alias)
        DramHitRatioProvision.__init__(self, data_provider, dimensions, max_node_score,
                                       alias, threshold)
        self.score_target = score_target
        self.strict_mode_placement = strict_mode_placement
        self.nodes_type = self.data_provider.get_nodes_type()

<<<<<<< HEAD
        log.info("self.score_target=%s", str(self.score_target))

    def app_fit_node(self, node_name: NodeName, app_name: str,
                     data_provider_queried: QueryDataProviderInfo) -> Tuple[bool, str]:
        log.info('Trying to filter node %r for %r ', node_name, app_name)
        nodes_capacities, assigned_apps, apps_spec, _ = data_provider_queried

        fits, message, metrics = app_fits(
            node_name, app_name, self.dimensions,
            nodes_capacities, assigned_apps, apps_spec)

        self.metrics.extend(metrics)

        return fits, message

    def app_fit_nodes(self, node_names: List[NodeName], app_name: str,
                      data_provider_queried: QueryDataProviderInfo) \
            -> Tuple[List[NodeName], Dict[NodeName, str]]:

        apps_profile = self.calculate_apps_profile(data_provider_queried, nodes_types)
        apps_profile = self.data_provider_get_apps_profile()
        nodes_types: Dict[NodeName, NodeType] = self.data_provider.get_nodes_types()

        if log.getEffectiveLevel() <= TRACE:
            log.log(TRACE, '[Filter:PMEM specific] apps_profile: %s', str(apps_profile))
            log.log(TRACE, '[Filter:PMEM specific] nodes_types: %s', str(nodes_types))

        pmem_nodes_names = [node_name for node_name, node_type in nodes_types.items()
                            if node_type == NodeType.PMEM]
        dram_nodes_names = [node_name for node_name, node_type in nodes_types.items()
                            if node_type != NodeType.PMEM]

        if set(pmem_nodes_names).intersection(set(node_names)):
            if self.app_fit_node_type(app_name, NodeType.PMEM, apps_profile)[0]:
                return pmem_nodes_names, \
                            {node_name: 'App match PMEM and PMEM available!'
                             for node_name in dram_nodes_names}
        return node_names, {}
=======
    def app_fit_node(self, node_name: NodeName, app_name: str,
                     data_provider_queried: QueryDataProviderInfo) -> Tuple[bool, str]:
        fit, fit_cause = Fit.app_fit_node(self, node_name, app_name, data_provider_queried)
        dram_hit_ratio_ok, dram_cause = True, ''
        if self.nodes_type[node_name] == NodeType.PMEM:
            dram_hit_ratio_ok, dram_cause = DramHitRatioProvision.app_fit_node(
                self, node_name, app_name, data_provider_queried)
        return fit and dram_hit_ratio_ok, '{} {}'.format(fit_cause, dram_cause)

    def _app_fit_node_type(
            self, apps_profile,
            app_name: AppName,
            node_type: NodeType) -> Tuple[bool, str]:

        if log.getEffectiveLevel() <= TRACE:
            log.log(TRACE, '[Filter:PMEM specific] apps_profile: \n%s', str(apps_profile))
            log.log(TRACE, '[Filter:PMEM specific] node_type: \n%s', str(node_type))

        app_type = _get_app_node_type(apps_profile, app_name, self.score_target)

        if node_type != app_type:
            return False, '%r not preferred for %r type of node' % (app_name, node_type)

        return True, ''

    def app_fit_nodes(self, node_names: List[NodeName], app_name: str,
                      data_provider_queried: QueryDataProviderInfo) -> \
            Tuple[List[NodeName], Dict[NodeName, str]]:
        """
        Returns accepted and failed nodes.
        """
        fit_nodes = []

        if node_names:
            nodes_type = self.data_provider.get_nodes_type()
            apps_profile = self.data_provider.get_apps_profile()

            for node in node_names:
                fit, _ = self._app_fit_node_type(apps_profile, app_name, nodes_type[node])
                if fit:
                    fit_nodes.append(node)
>>>>>>> b2407002

            if not fit_nodes:
                # There is no preferred nodes.
                if not self.strict_mode_placement:
                    # We can use different nodes, only if we allow it.
                    return node_names, {}

        return fit_nodes, {}

    def reschedule(self) -> RescheduleResult:
        apps_on_node, _ = self.data_provider.get_apps_counts()
        apps_profile = self.data_provider.get_apps_profile()

        reschedule: RescheduleApps = {}
        consider: RescheduleApps = {}

        for node in apps_on_node:
            node_type = self.nodes_type[node]
            for app in apps_on_node[node]:

                app_correct_placement, _ = self._app_fit_node_type(apps_profile, app, node_type)

                if not app_correct_placement:

                    # Apps, that not matching PMEM node, should be deleted.
                    if node_type == NodeType.PMEM:
                        if app not in reschedule:
                            reschedule[app] = {}
                        if node not in reschedule[app]:
                            reschedule[app][node] = []

                        reschedule[app][node] = apps_on_node[node][app]

                    # Apps, that matching PMEM but are on DRAM, should be considered to reschedule.
                    elif node_type == NodeType.DRAM:
                        if app not in consider:
                            consider[app] = {}
                        if node not in consider[app]:
                            consider[app][node] = []

                        consider[app][node] = apps_on_node[node][app]

        result = self._get_tasks_to_reschedule(
            reschedule, consider, apps_profile, apps_on_node)

        return result

    def _get_tasks_to_reschedule(self, reschedule: RescheduleApps,
                                 consider: RescheduleApps,
                                 apps_profile,
                                 apps_on_node: AppsOnNode) -> RescheduleResult:
        result: RescheduleResult = []

        if len(consider) <= 0:
            return []

        apps_spec = self.data_provider.get_apps_requested_resources(self.dimensions)

        apps_on_pmem_nodes = {
            node: apps
            for node, apps in apps_on_node.items()
            if self.nodes_type[node] == NodeType.PMEM
        }

        pmem_nodes_used_resources = get_nodes_used_resources(
            self.dimensions, apps_on_pmem_nodes, apps_spec)

        # Free PMEM nodes resources.
        for app in reschedule:
            for node in reschedule[app]:

                if node in pmem_nodes_used_resources:
                    for task in reschedule[app][node]:
                        pmem_nodes_used_resources[node] = \
                            subtract_resources(
                                pmem_nodes_used_resources[node],
                                apps_spec[app])

                        result.append(task)
                else:
                    raise RuntimeError('Capacities of %r not available!', node)

        sorted_apps_profile = sorted(apps_profile.items(), key=lambda x: x[1], reverse=True)

        # Start from the newest tasks.
        sorted_consider = {}
        for app, _ in sorted_apps_profile:
            if app in consider:
                sorted_consider[app] = []
                for node in consider[app]:
                    sorted_consider[app].extend(consider[app][node])
                sorted_consider[app] = sorted(sorted_consider[app], reverse=True)

        nodes_capacities = self.data_provider.get_nodes_capacities(self.dimensions)
        pmem_nodes_capacities = {
            node: capacities
            for node, capacities in nodes_capacities.items()
            if self.nodes_type[node] == NodeType.PMEM
        }

        pmem_nodes_membw_ratio = {
            node: calculate_read_write_ratio(capacities)
            for node, capacities in pmem_nodes_capacities.items()
        }

        for app, _ in sorted_apps_profile:
            if app in sorted_consider:
                for task in sorted_consider[app]:
                    can_be_rescheduled = False
                    for node in pmem_nodes_used_resources:
                        # If app fit on add task to reschedule and continue with next.
                        requested_and_used = sum_resources(
                            pmem_nodes_used_resources[node], apps_spec[app])

                        enough_resources, _, _ = enough_resources_on_node(
                            nodes_capacities[node],
                            requested_and_used,
                            pmem_nodes_membw_ratio[node])

                        if enough_resources:
                            can_be_rescheduled = True
                            result.append(task)
                            pmem_nodes_used_resources[node] = requested_and_used
                            continue

                    if not can_be_rescheduled:
                        log.warning('[Reschedule] %r cannot be rescheduled to PMEm node: '
                                    'There is no more space!', task)

        return result

    def app_fit_node_type(self, app_name: AppName, node_type: NodeType,
                          apps_profile: Dict[AppName, float]) -> Tuple[bool, str]:

        app_type = _get_app_node_type(apps_profile, app_name, self.score_target)

        if node_type != app_type:
            return False, '%r not prefered for %r type of node' % (app_name, node_type)

        return True, ''


def _get_app_node_type(
        apps_profile: AppsProfile, app_name: AppName,
        score_target: Optional[float] = None) -> NodeType:

    if len(apps_profile) > MIN_APP_PROFILES:
        if score_target:
            if app_name in apps_profile and apps_profile[app_name] >= score_target:
                return NodeType.PMEM
        else:
            sorted_apps_profile = sorted(apps_profile.items(), key=lambda x: x[1], reverse=True)
            if app_name == sorted_apps_profile[0][0]:
                return NodeType.PMEM

    return NodeType.DRAM


class Score2(Score):
    def app_fit_nodes(self, node_names: List[NodeName], app_name: str,
                      data_provider_queried: QueryDataProviderInfo) \
            -> Tuple[List[NodeName], Dict[NodeName, str]]:

        nodes_types: Dict[NodeName, NodeType] = self.data_provider.get_nodes_types()
        apps_profile = self.calculate_apps_profile(data_provider_queried, nodes_types)

        if log.getEffectiveLevel() <= TRACE:
            log.log(TRACE, '[Filter:PMEM specific] apps_profile: %s', str(apps_profile))
            apps_with_score_above_target = [(app, score) for app, score in apps_profile.items() if score >= self.score_target]
            log.log(TRACE, '[Filter:PMEM specific] apps_with_score_above_target(%s): %s', str(self.score_target), str(apps_with_score_above_target))
            log.log(TRACE, '[Filter:PMEM specific] nodes_types: %s', str(nodes_types))

        pmem_nodes_names = [node_name for node_name, node_type in nodes_types.items()
                            if node_type == NodeType.PMEM]
        dram_nodes_names = [node_name for node_name, node_type in nodes_types.items()
                            if node_type != NodeType.PMEM]

        # PMEM nodes which were >>passed<< into function in node_names list.
        passed_pmem_nodes_names = set(pmem_nodes_names).intersection(set(node_names))
        if passed_pmem_nodes_names:
            log.log(TRACE, '[Filter:PMEM specific] PMEM nodes passed to app_fit_nodes: %s', str(passed_pmem_nodes_names))
            if self.app_fit_node_type(app_name, NodeType.PMEM, apps_profile)[0]:
                return pmem_nodes_names, \
                            {node_name: 'App match PMEM and PMEM available!'
                             for node_name in dram_nodes_names}
            else:
                return dram_nodes_names, \
                            {node_name: 'App does match PMEM (PMEM available)!'
                             for node_name in pmem_nodes_names}

        log.log(TRACE, '[Filter:PMEM specific] No PMEM nodes passed to app_fit_nodes')
        return node_names, {}

    def normalize_capacity_to_memory(self, capacity: Resources):
        dim_mem_v = capacity['mem']
        return {dim: dim_v/dim_mem_v for dim, dim_v in capacity.items()}

    def calculate_apps_profile(self, data_provider_queried: QueryDataProviderInfo,
                               nodes_types: Dict[NodeName, NodeType]) \
            -> Tuple[Dict[AppName, float], Dict[AppName, Resources]]:
        nodes_capacities, _, apps_spec, _ = data_provider_queried

        # take only PMEM nodes
        pmem_nodes = [node_name for node_name, node_type in nodes_types.items() if node_type == NodeType.PMEM]

        # calculate capacities normalized with mem
        pmem_normalized = {}
        for node_name, node_capacity in nodes_capacities.items():
            if node_name not in pmem_nodes:
                continue
            pmem_normalized[node_name] = self.normalize_capacity_to_memory(node_capacity)

        # take average of each dimension
        for capacity in pmem_normalized.values():
            assert set(capacity.keys()) == set(self.dimensions)

        def average_per_dim(pmem_normalized, dim):
            return statistics.mean([capacity[dim] for capacity in pmem_normalized.values()])

        average_pmem_normalized = {dim: average_per_dim(pmem_normalized, dim)
                                   for dim in self.dimensions}

        apps_scores = {}
        apps_spec_normalized = {}
        apps_spec_normalized_2 = {}
        for app_name in apps_spec:

            # normalize
            app_spec = apps_spec[app_name]
            app_spec_normalized = self.normalize_capacity_to_memory(app_spec)

            # normalize2
            app_spec_normalized_2 = {dim: app_spec_normalized[dim] / average_pmem_normalized[dim]
                                     for dim in self.dimensions}

            # score
            score = -1 * max([dim_value for dim, dim_value in app_spec_normalized_2.items()
                              if dim != 'mem'])

            def round_dict(dict_, precision=1):
                return {key: round(value, precision) for key, value in dict_.items()}

            # keep for debug purposes
            apps_scores[app_name] = score
            apps_spec_normalized[app_name] = round_dict(app_spec_normalized)
            apps_spec_normalized_2[app_name] = round_dict(app_spec_normalized_2)

        debug_info = sorted([(app, apps_scores[app] > self.score_target, round(apps_scores[app], 2),
                              apps_spec_normalized[app], apps_spec_normalized_2[app])
                              for app in apps_spec], reverse=True, key=lambda el: el[2])
        log.info('[Filter:PMEM specific] (app, match_PMEM, normalized, normalize_2): %s', str(debug_info))
        log.info('[Filter:PMEM specific] (app, score): %s', str(debug_info))
        log.info('[Filter:PMEM specific] average_pmem_normalized: %s', str(average_pmem_normalized))

        return apps_scores<|MERGE_RESOLUTION|>--- conflicted
+++ resolved
@@ -13,7 +13,6 @@
 # limitations under the License.
 import logging
 from typing import Tuple, Optional, List, Dict
-import statistics
 
 from wca.logger import TRACE
 from wca.scheduler.algorithms import RescheduleResult
@@ -25,7 +24,7 @@
 from wca.scheduler.algorithms.fit import Fit
 from wca.scheduler.data_providers import AppsOnNode
 from wca.scheduler.data_providers.score import ScoreDataProvider, NodeType, AppsProfile
-from wca.scheduler.types import (AppName, NodeName, ResourceType, TaskName, Resources)
+from wca.scheduler.types import (AppName, NodeName, ResourceType, TaskName)
 
 log = logging.getLogger(__name__)
 
@@ -35,9 +34,6 @@
 ConsiderApps = Dict[AppName, List[TaskName]]
 
 
-<<<<<<< HEAD
-class Score(BaseAlgorithm):
-=======
 def _get_app_node_type(
         apps_profile: AppsProfile, app_name: AppName,
         score_target: Optional[float] = None) -> NodeType:
@@ -54,18 +50,14 @@
 
 
 class Score(Fit, DramHitRatioProvision):
->>>>>>> b2407002
 
     def __init__(self, data_provider: ScoreDataProvider,
                  dimensions: List[ResourceType] = DEFAULT_DIMENSIONS,
                  max_node_score: float = 10.,
                  alias: str = None,
                  score_target: Optional[float] = None,
-<<<<<<< HEAD
-=======
                  strict_mode_placement: bool = False,
                  threshold: float = 0.97
->>>>>>> b2407002
                  ):
         Fit.__init__(self, data_provider, dimensions, max_node_score, alias)
         DramHitRatioProvision.__init__(self, data_provider, dimensions, max_node_score,
@@ -74,46 +66,6 @@
         self.strict_mode_placement = strict_mode_placement
         self.nodes_type = self.data_provider.get_nodes_type()
 
-<<<<<<< HEAD
-        log.info("self.score_target=%s", str(self.score_target))
-
-    def app_fit_node(self, node_name: NodeName, app_name: str,
-                     data_provider_queried: QueryDataProviderInfo) -> Tuple[bool, str]:
-        log.info('Trying to filter node %r for %r ', node_name, app_name)
-        nodes_capacities, assigned_apps, apps_spec, _ = data_provider_queried
-
-        fits, message, metrics = app_fits(
-            node_name, app_name, self.dimensions,
-            nodes_capacities, assigned_apps, apps_spec)
-
-        self.metrics.extend(metrics)
-
-        return fits, message
-
-    def app_fit_nodes(self, node_names: List[NodeName], app_name: str,
-                      data_provider_queried: QueryDataProviderInfo) \
-            -> Tuple[List[NodeName], Dict[NodeName, str]]:
-
-        apps_profile = self.calculate_apps_profile(data_provider_queried, nodes_types)
-        apps_profile = self.data_provider_get_apps_profile()
-        nodes_types: Dict[NodeName, NodeType] = self.data_provider.get_nodes_types()
-
-        if log.getEffectiveLevel() <= TRACE:
-            log.log(TRACE, '[Filter:PMEM specific] apps_profile: %s', str(apps_profile))
-            log.log(TRACE, '[Filter:PMEM specific] nodes_types: %s', str(nodes_types))
-
-        pmem_nodes_names = [node_name for node_name, node_type in nodes_types.items()
-                            if node_type == NodeType.PMEM]
-        dram_nodes_names = [node_name for node_name, node_type in nodes_types.items()
-                            if node_type != NodeType.PMEM]
-
-        if set(pmem_nodes_names).intersection(set(node_names)):
-            if self.app_fit_node_type(app_name, NodeType.PMEM, apps_profile)[0]:
-                return pmem_nodes_names, \
-                            {node_name: 'App match PMEM and PMEM available!'
-                             for node_name in dram_nodes_names}
-        return node_names, {}
-=======
     def app_fit_node(self, node_name: NodeName, app_name: str,
                      data_provider_queried: QueryDataProviderInfo) -> Tuple[bool, str]:
         fit, fit_cause = Fit.app_fit_node(self, node_name, app_name, data_provider_queried)
@@ -155,7 +107,6 @@
                 fit, _ = self._app_fit_node_type(apps_profile, app_name, nodes_type[node])
                 if fit:
                     fit_nodes.append(node)
->>>>>>> b2407002
 
             if not fit_nodes:
                 # There is no preferred nodes.
@@ -286,32 +237,6 @@
                                     'There is no more space!', task)
 
         return result
-
-    def app_fit_node_type(self, app_name: AppName, node_type: NodeType,
-                          apps_profile: Dict[AppName, float]) -> Tuple[bool, str]:
-
-        app_type = _get_app_node_type(apps_profile, app_name, self.score_target)
-
-        if node_type != app_type:
-            return False, '%r not prefered for %r type of node' % (app_name, node_type)
-
-        return True, ''
-
-
-def _get_app_node_type(
-        apps_profile: AppsProfile, app_name: AppName,
-        score_target: Optional[float] = None) -> NodeType:
-
-    if len(apps_profile) > MIN_APP_PROFILES:
-        if score_target:
-            if app_name in apps_profile and apps_profile[app_name] >= score_target:
-                return NodeType.PMEM
-        else:
-            sorted_apps_profile = sorted(apps_profile.items(), key=lambda x: x[1], reverse=True)
-            if app_name == sorted_apps_profile[0][0]:
-                return NodeType.PMEM
-
-    return NodeType.DRAM
 
 
 class Score2(Score):
