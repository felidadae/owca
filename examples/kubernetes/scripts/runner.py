import shutil
import os
from typing import List, Dict, Tuple, Optional
from datetime import datetime
import pprint
import enum
import fileinput
from shutil import copyfile
import subprocess
import random
import re
import logging

FORMAT = "%(asctime)-15s:%(levelname)s %(module)s %(message)s"
logging.basicConfig(format=FORMAT, level=logging.DEBUG)


# 2020-03-18
AEP_NODES = ('node101',)


# Added on 2020-03-18 from logs from wca-scheduler
# Date: 2020-03-18 21:13:11.879063 Timestamp: 1584565991
NODES_CAPACITIES = \
<<<<<<< HEAD
{
    # ---
    # Note: master node
    # 'node36': {cpu: 72.0, 'mem': 404, 'wss': 404},
    'node37': {'cpu': 80.0, 'mem': 201, 'membw_read': 256, 'membw_write': 256, 'wss': 201},
    'node38': {'cpu': 80.0, 'mem': 404, 'membw_read': 256, 'membw_write': 256, 'wss': 404},
    'node39': {'cpu': 80.0, 'mem': 404, 'membw_read': 256, 'membw_write': 256, 'wss': 404},
    'node40': {'cpu': 80.0, 'mem': 201, 'membw_read': 256, 'membw_write': 256, 'wss': 201},
    # ---
    # Note: AEP
    'node101': {'cpu': 72.0, 'mem': 1596, 'membw_read': 57, 'membw_write': 16, 'wss': 58},
    # Note: >>turned off<< node due to performance instability
    # 'node102': {'cpu': 72.0, 'mem': 404, 'membw_read': 256, 'membw_write': 256, 'wss': 404},
    'node103': {'cpu': 72.0, 'mem': 201, 'membw_read': 256, 'membw_write': 256, 'wss': 201},
    'node104': {'cpu': 72.0, 'mem': 201, 'membw_read': 256, 'membw_write': 256, 'wss': 201},
    'node105': {'cpu': 72.0, 'mem': 201, 'membw_read': 256, 'membw_write': 256, 'wss': 201},
    # ---
    'node200': {'cpu': 96.0, 'mem': 201, 'membw_read': 256, 'membw_write': 256, 'wss': 201},
    # Note: >>turned off<< node due to performance instability (high temperature)
    # 'node201': {'cpu': 96.0, 'mem': 201, 'membw_read': 256, 'membw_write': 256, 'wss': 201},
    'node202': {'cpu': 96.0, 'mem': 201, 'membw_read': 256, 'membw_write': 256, 'wss': 201},
    'node203': {'cpu': 96.0, 'mem': 201, 'membw_read': 256, 'membw_write': 256, 'wss': 201},
    # ---
}

WORKLOADS_SET = \
{
    'stress-stream-small': {'mem': 7, 'cpu': 2, 'membw_write': 2, 'membw_read': 1, 'wss': 7},
    'stress-stream-medium': {'mem': 13, 'cpu': 2, 'membw_write': 2, 'membw_read': 1, 'wss': 13},
    'stress-stream-big': {'mem': 13, 'cpu': 4, 'membw_write': 6, 'membw_read': 2, 'wss': 13},
    # ---
    'sysbench-memory-small': {'mem': 2, 'cpu': 2, 'membw_write': 4, 'membw_read': 1, 'wss': 2},
    'sysbench-memory-medium': {'mem': 4, 'cpu': 3, 'membw_write': 9, 'membw_read': 1, 'wss': 3},
    'sysbench-memory-big': {'mem': 10, 'cpu': 4, 'membw_write': 17, 'membw_read': 1, 'wss': 9},
    # ---
    'redis-memtier-small': {'mem': 10, 'cpu': 3, 'membw_write': 2, 'membw_read': 2, 'wss': 1},
    'redis-memtier-medium': {'mem': 11, 'cpu': 3, 'membw_write': 1, 'membw_read': 2, 'wss': 1},
    'redis-memtier-big': {'mem': 70, 'cpu': 3, 'membw_write': 2, 'membw_read': 3, 'wss': 1},
    'redis-memtier-big-wss': {'mem': 75, 'cpu': 3, 'membw_write': 3, 'membw_read': 2, 'wss': 1},
    # ---
    'memcached-mutilate-small': {'mem': 26, 'cpu': 10, 'membw_write': 2, 'membw_read': 2, 'wss': 5},
    'memcached-mutilate-medium': {'mem': 51, 'cpu': 10, 'membw_write': 2, 'membw_read': 3, 'wss': 8},
    'memcached-mutilate-big': {'mem': 91, 'cpu': 10, 'membw_write': 3, 'membw_read': 3, 'wss': 3}
    'memcached-mutilate-big-wss': {'mem': 91, 'cpu': 10, 'membw_write': 2, 'membw_read': 3, 'wss': 10},
    # ---
    'mysql-hammerdb-small': {'mem': 52, 'cpu': 4, 'membw_write': 1, 'membw_read': 1, 'wss': 1},
    # ---
    # NOTE: broken not stable among DRAM nodes (wrong configuration)
    # 'specjbb-preset-medium': {'mem': 26, 'cpu': 9, 'membw_write': 2, 'membw_read': 5, 'wss': 12},
    # 'specjbb-preset-small': {'mem': 12, 'cpu': 4, 'membw_write': 1, 'membw_read': 1, 'wss': 5},
    # 'specjbb-preset-big-60': {'mem': 66, 'cpu': 24, 'membw_write': 4, 'membw_read': 12, 'wss': 31},
    'specjbb-preset-big-120': {'mem': 126, 'cpu': 12, 'membw_write': 1, 'membw_read': 3, 'wss': 11},
}


# Workloads from an experiment from 02.03.2019.
def static_experiment_1(target_utilization, percentage_matching_aep):
    return {'redis-memtier-big': 8, 'redis-memtier-big-wss': 8, 'stress-stream-big': 5, 'sysbench-memory-big': 5}
=======
    {
        # Note: master node
        # 'node36': {cpu: 72.0, 'mem': 404, 'wss': 404},
        'node37': {'cpu': 80.0, 'mem': 201, 'membw_read': 256, 'membw_write': 256, 'wss': 201},
        'node38': {'cpu': 80.0, 'mem': 404, 'membw_read': 256, 'membw_write': 256, 'wss': 404},
        'node39': {'cpu': 80.0, 'mem': 404, 'membw_read': 256, 'membw_write': 256, 'wss': 404},
        'node40': {'cpu': 80.0, 'mem': 201, 'membw_read': 256, 'membw_write': 256, 'wss': 201},
        # ---
        # Note: AEP
        'node101': {'cpu': 72.0, 'mem': 1596, 'membw_read': 57, 'membw_write': 16, 'wss': 58},
        'node102': {'cpu': 72.0, 'mem': 404, 'membw_read': 256, 'membw_write': 256, 'wss': 404},
        'node103': {'cpu': 72.0, 'mem': 201, 'membw_read': 256, 'membw_write': 256, 'wss': 201},
        'node104': {'cpu': 72.0, 'mem': 201, 'membw_read': 256, 'membw_write': 256, 'wss': 201},
        'node105': {'cpu': 72.0, 'mem': 201, 'membw_read': 256, 'membw_write': 256, 'wss': 201},
        # ---
        'node200': {'cpu': 96.0, 'mem': 201, 'membw_read': 256, 'membw_write': 256, 'wss': 201},
        'node201': {'cpu': 96.0, 'mem': 201, 'membw_read': 256, 'membw_write': 256, 'wss': 201},
        'node202': {'cpu': 96.0, 'mem': 201, 'membw_read': 256, 'membw_write': 256, 'wss': 201},
        'node203': {'cpu': 96.0, 'mem': 201, 'membw_read': 256, 'membw_write': 256, 'wss': 201},
    }

WORKLOADS_SET = \
    {
        'memcached-mutilate-small':
            {'mem': 26, 'cpu': 10, 'membw_write': 2, 'membw_read': 2, 'wss': 5},
        'stress-stream-medium':
            {'mem': 13, 'cpu': 2, 'membw_write': 2, 'membw_read': 1, 'wss': 13},
        'sysbench-memory-big':
            {'mem': 10, 'cpu': 4, 'membw_write': 17, 'membw_read': 1, 'wss': 9},
        'memcached-mutilate-big-wss':
            {'mem': 91, 'cpu': 10, 'membw_write': 2, 'membw_read': 3, 'wss': 10},
        'redis-memtier-big-wss':
            {'mem': 75, 'cpu': 3, 'membw_write': 3, 'membw_read': 2, 'wss': 1},
        'redis-memtier-small':
            {'mem': 10, 'cpu': 3, 'membw_write': 2, 'membw_read': 2, 'wss': 1},
        'specjbb-preset-big-120':
            {'mem': 126, 'cpu': 12, 'membw_write': 1, 'membw_read': 3, 'wss': 11},
        'specjbb-preset-medium':
            {'mem': 26, 'cpu': 9, 'membw_write': 2, 'membw_read': 5, 'wss': 12},
        'specjbb-preset-small':
            {'mem': 12, 'cpu': 4, 'membw_write': 1, 'membw_read': 1, 'wss': 5},
        'stress-stream-big':
            {'mem': 13, 'cpu': 4, 'membw_write': 6, 'membw_read': 2, 'wss': 13},
        'memcached-mutilate-medium':
            {'mem': 51, 'cpu': 10, 'membw_write': 2, 'membw_read': 3, 'wss': 8},
        'stress-stream-small':
            {'mem': 7, 'cpu': 2, 'membw_write': 2, 'membw_read': 1, 'wss': 7},
        'redis-memtier-big':
            {'mem': 70, 'cpu': 3, 'membw_write': 2, 'membw_read': 3, 'wss': 1},
        'mysql-hammerdb-small':
            {'mem': 52, 'cpu': 4, 'membw_write': 1, 'membw_read': 1, 'wss': 1},
        'redis-memtier-medium':
            {'mem': 11, 'cpu': 3, 'membw_write': 1, 'membw_read': 2, 'wss': 1},
        'specjbb-preset-big-60':
            {'mem': 66, 'cpu': 24, 'membw_write': 4, 'membw_read': 12, 'wss': 31},
        'sysbench-memory-medium':
            {'mem': 4, 'cpu': 3, 'membw_write': 9, 'membw_read': 1, 'wss': 3},
        'sysbench-memory-small':
            {'mem': 2, 'cpu': 2, 'membw_write': 4, 'membw_read': 1, 'wss': 2},
        'memcached-mutilate-big':
            {'mem': 91, 'cpu': 10, 'membw_write': 3, 'membw_read': 3, 'wss': 3}
    }
>>>>>>> 863f7664


def static_all_workloads_count_1():
    return {workload_name: 1 for workload_name in WORKLOADS_SET}


def random_with_total_utilization_specified(cpu_limit: Tuple[float, float],
                                            mem_limit: Tuple[float, float],
                                            nodes_capacities: Dict[str, Dict],
                                            workloads_set: Dict[str, Dict]
                                            ) -> Tuple[int, Dict[str, int], Dict[str, float]]:
    """Random, but workloads expected usage of CPU and MEMORY sums to
       specified percentage (+- accuracy).
       Returns tuple, first item how many iterations were performed to random proper workloads set,
       second set of workloads."""
    cpu_all, mem_all = 0, 0
    for node_name, node in nodes_capacities.items():
        # Only count DRAM nodes
        if node_name in AEP_NODES:
            continue
        cpu_all += node['cpu']
        mem_all += node['mem']

    cpu_target_l, cpu_target_r = cpu_all * cpu_limit[0], cpu_all * cpu_limit[1]
    mem_target_l, mem_target_r = mem_all * mem_limit[0], mem_all * mem_limit[1]

    logging.debug("[randomizing workloads] cpu(all={}, l={}, r={}), mem(all={}, "
                  "l={}, r={}), N_nodes={})".format(cpu_all, cpu_target_l, cpu_target_r,
                                                    mem_all, mem_target_l, mem_target_r,
                                                    len(nodes_capacities)-1))

    workloads_names = [workload_name for workload_name in workloads_set]
    workloads_list = [workloads_set[workload_name] for workload_name in workloads_names]
    choices_weights = [w['mem']/w['cpu'] for w in workloads_list]
    choices_weights = [round(val+5, 2) for val in choices_weights]
    logging.debug("[randomizing workloads] weights={}".format(list(zip(workloads_names,
                                                                       choices_weights))))
    best_for_now = (100, 1)
    found_solution = None
    iteration = 0
    while found_solution is None:
        cpu_curr = 0
        mem_curr = 0

        chosen_workloads = {}
        while cpu_curr < cpu_target_l or mem_curr < mem_target_l:
            chosen = random.choices(workloads_names, choices_weights)[0]
            if chosen in chosen_workloads:
                chosen_workloads[chosen] += 1
            else:
<<<<<<< HEAD
                choosen_workloads[choosen] = 1
            cpu_curr += workloads_set[choosen]['cpu']
            mem_curr += workloads_set[choosen]['mem']
=======
                chosen_workloads[chosen] = 1
            cpu_curr += WORKLOADS_SET[chosen]['cpu']
            mem_curr += WORKLOADS_SET[chosen]['mem']
>>>>>>> 863f7664

        if cpu_curr <= cpu_target_r and mem_curr <= mem_target_r:
            found_solution = chosen_workloads
        else:
            if (mem_curr/mem_all)/(cpu_curr/cpu_all) > best_for_now[1]/best_for_now[0]:
                best_for_now = (round(cpu_curr/cpu_all, 4), round(mem_curr/mem_all, 4))
            iteration += 1
        if iteration > 0 and iteration % 1000 == 0:
            logging.debug("[randomizing workloads] Trying to find set of workloads already for {} "
                          "iterations. cpu_limits={} mem_limits={}".format(iteration, cpu_limit,
                                                                           mem_limit))
            logging.debug("[randomizing workloads] Best for now: (cpu={}, mem={})".format(
                best_for_now[0], best_for_now[1]))

    logging.debug("[randomizing workloads] chosen solution feature: cpu={} mem={}".format(
        round(cpu_curr/cpu_all, 2), round(mem_curr/mem_all, 2)))
    logging.debug("[randomizing workloads] chosen workloads:\n{}".format(pprint.pformat(
        chosen_workloads, indent=4)))
    utilization = {'cpu': cpu_curr/cpu_all, 'mem': mem_curr/mem_all}
    return iteration, chosen_workloads, utilization


class NodesClass(enum.Enum):
    _1LM = '1'
    _2LM = '2'


class OnOffState(enum.Enum):
    On = True
    Off = False


def default_shell_run(command):
    """Default way of running commands."""
    logging.debug('command run in shell >>{}<<'.format(command))
    r = subprocess.run(command, shell=True, check=True,
                       stdout=subprocess.PIPE, stderr=subprocess.PIPE)
    return r.stdout.decode('utf-8'), r.stderr.decode('utf-8')


def taint_nodes_class(nodes_class: NodesClass, new_state: OnOffState = OnOffState.On):
    """Taint or untaint 1lm or 2lm nodes."""
    if new_state == OnOffState.On:
        tweak_value = ''
    else:
        tweak_value = '-'
    command = "kubectl taint node -l memory={}lm run=taint:NoSchedule{} --overwrite || true".format(
        str(nodes_class.value), tweak_value)
    default_shell_run(command)


def scale_down_all_workloads(wait_time: int):
    """Kill all workloads"""
    command = "kubectl scale sts --all --replicas=0 && sleep {wait_time}".format(
        wait_time=wait_time)
    default_shell_run(command)


def switch_extender(new_state: OnOffState):
    """Turn off/on wca_scheduler extender"""
<<<<<<< HEAD
    first = True
    while True:
        if not first:
            logging.debug('Trying again to switch extender state')
        first = False

        if new_state == OnOffState.On:
            params = {"replicas": 1, "sleep_time": 5}
        elif new_state == OnOffState.Off:
            params = {"replicas": 0, "sleep_time": 1}
        command = "kubectl -n wca-scheduler scale deployment wca-scheduler --replicas={replicas} " \
                  "&& sleep {sleep_time}".format(**params)
        default_shell_run(command)

        stdout, stderr = default_shell_run('kubectl get pods -n wca-scheduler')
        if new_state == OnOffState.On:
            if '2/2' in stdout and 'Running' in stdout:
                break
        elif new_state == OnOffState.Off:
            if 'Running' not in stdout:
                break
=======
    if new_state == OnOffState.On:
        params = {"replicas": 1, "sleep_time": 5}
    else:
        params = {"replicas": 0, "sleep_time": 1}
    command = "kubectl -n wca-scheduler scale deployment wca-scheduler --replicas={replicas} " \
              "&& sleep {sleep_time}".format(**params)
    default_shell_run(command)

    stdout, stderr = default_shell_run('kubectl get pods -n wca-scheduler')
    if new_state == OnOffState.On:
        assert '2/2' in stdout and 'Running' in stdout
    elif new_state == OnOffState.Off:
        assert 'Running' not in stdout
>>>>>>> 863f7664


def get_shuffled_workloads_order(workloads_counts: Dict[str, int]) -> List[str]:
    """To run in random order workloads given in >>workloads_counts<<"""
    workloads_run_order = [[w] * count for w, count in workloads_counts.items()]
    workloads_run_order = [leaf for sublist in workloads_run_order for leaf in sublist]
    random.shuffle(workloads_run_order)
    return workloads_run_order


def run_workloads(workloads_run_order: List[str], workloads_counts: Dict[str, int]):
    command = "kubectl scale sts {workload_name} --replicas={replicas} && sleep 5"
    workloads_run_order_ = workloads_run_order.copy()  # we edit the list

    irun = 0
    workloads_counts_run = {workload: 0 for workload in workloads_counts}
    while workloads_counts_run:
        workload_name = workloads_run_order_.pop()
        workloads_counts_run[workload_name] += 1
        default_shell_run(command.format(workload_name=workload_name,
                                         replicas=workloads_counts_run[workload_name]))
        if workloads_counts_run[workload_name] == workloads_counts[workload_name]:
            del workloads_counts_run[workload_name]
        irun += 1
    assert not workloads_run_order_


def sleep(sleep_duration):
    default_shell_run('sleep {}'.format(sleep_duration))


MINUTE = 60  # in seconds


class PodNotFoundException(Exception):
    pass


def copy_scheduler_logs(log_file):
    # ...
    stdout, _ = default_shell_run('kubectl get pods -n wca-scheduler')
    for word in stdout.split():
        if 'wca-scheduler-' in word:
            pod_name = word
            break
    else:
        raise PodNotFoundException('wca-scheduler pod not found')
    command = 'kubectl logs -n wca-scheduler {pod_name} wca-scheduler > {log_file}'
    default_shell_run(command.format(pod_name=pod_name, log_file=log_file))


class WaitPeriod:
    SCALE_DOWN = 'scale_down'
    STABILIZE = 'stabilize'


def single_3stage_experiment(experiment_id: str, workloads: Dict[str, int],
                             wait_periods: Dict[WaitPeriod, int], stages=(True, True, True),
                             experiment_root_dir: str = 'results/tmp'):
    """
    Run three stages experiment:
    1) kubernetes only, 2lm nodes not used
    2) kubernetes only, 2lm nodes used
    2) scheduler_extender, 2lm nodes used
    """
    events = []

<<<<<<< HEAD
    # @TODO remove this hack;
    # allows for setting different sleep time for each stage
    if type(wait_periods[WaitPeriod.STABILIZE]) == int:
        wait_periods[WaitPeriod.STABILIZE] = [wait_periods[WaitPeriod.STABILIZE]] * 3

=======
>>>>>>> 863f7664
    # kill all workloads
    scale_down_all_workloads(wait_time=wait_periods[WaitPeriod.SCALE_DOWN])

    # Before start random order of running workloads, but keep the order among the stages
    workloads_run_order: List[str] = get_shuffled_workloads_order(workloads)
    logging.debug("Workload run order: {}".format(list(reversed(workloads_run_order))))

    if stages[0]:
        # kubernetes only, 2lm off
        logging.info('Running first stage')
        switch_extender(OnOffState.Off)
        taint_nodes_class(NodesClass._2LM, OnOffState.Off)
        run_workloads(workloads_run_order, workloads)
        events.append((datetime.now(), 'first stage: after run workloads'))
        sleep(wait_periods[WaitPeriod.STABILIZE][0])
        events.append((datetime.now(), 'first stage: before killing workloads'))
        scale_down_all_workloads(wait_time=wait_periods[WaitPeriod.SCALE_DOWN])

    if stages[1]:
        # # kubernetes only, 2lm on
        logging.info('Running second stage')
        taint_nodes_class(NodesClass._2LM, OnOffState.Off)
        run_workloads(workloads_run_order, workloads)
        events.append((datetime.now(), 'second stage: after run workloads'))
        sleep(wait_periods[WaitPeriod.STABILIZE][1])
        events.append((datetime.now(), 'second stage: before killing workloads'))
        scale_down_all_workloads(wait_time=wait_periods[WaitPeriod.SCALE_DOWN])

    if stages[2]:
        # wca-scheduler, 2lm on
        logging.info('Running third stage')
        taint_nodes_class(NodesClass._2LM, OnOffState.Off)
        switch_extender(OnOffState.On)
        run_workloads(workloads_run_order, workloads)
        events.append((datetime.now(), 'third stage: after run workloads'))
        sleep(wait_periods[WaitPeriod.STABILIZE][2])
        events.append((datetime.now(), 'third stage: before killing workloads'))
        scale_down_all_workloads(wait_time=wait_periods[WaitPeriod.SCALE_DOWN])
        logs_file = 'wca_scheduler_logs.{}'.format(experiment_id)
        copy_scheduler_logs(os.path.join(experiment_root_dir, logs_file))

    with open(os.path.join(experiment_root_dir, 'events.txt'), 'a') as fref:
        fref.write(str(workloads))
        fref.write('\n')
        fref.write(str(events))
        fref.write('\n')
        
    # Just to show on graph end of experiment
    sleep(100)


# Last tuning: time: "1584646650", Date: 2020-03-19 19:37:30
def tune_stage(workloads, sleep_time: int = 25*MINUTE):
    workloads_run_order: List[str] = get_shuffled_workloads_order(workloads)

    logging.debug("Running >>tuning<<")
    scale_down_all_workloads(wait_time=20)
    switch_extender(OnOffState.Off)
    taint_nodes_class(NodesClass._2LM)
    run_workloads(workloads_run_order, workloads)
    sleep(sleep_time)
    now = datetime.now()  # Read data just before killing workloads
    sleep(60)             # Additional 60 seconds of sleep, after reading >>now<<
    scale_down_all_workloads(wait_time=20)

    # Save and print result.
    logging.debug("Date: {} Timestamp: {}".format(now, int(now.timestamp())))
    if not os.path.isdir("tuning"):
        os.makedirs("tuning")
    with open('tuning/{}.txt'.format(now.strftime("%Y-%m-%d--%H-%M")), 'w') as fref:
        fref.write("Date: {}\n".format(now))
        fref.write("Timestamp: {}\n".format(now.timestamp()))


def modify_configmap(regexes: List[(str)], experiment_index: int, experiment_root_dir: str):
    path = '../wca-scheduler/'
    config_name = 'config.yaml'

    # Replace text in config
    for regex in regexes:
        with fileinput.FileInput(path + config_name, inplace=True) as file:
            for line in file:
                # regexes[0] - regex_to_search, regexes[1] - replacement_text
                print(re.sub(regex[0], regex[1], line), end='')

    # Make copy config
    copyfile(path + config_name,
             experiment_root_dir + '/' + 'wca_scheduler_config_'
             + str(experiment_index) + '_' + config_name)

    # Apply changes
    command = "kubectl apply -k {path_to_kustomize_folder_wca_scheduler} " \
              "&& sleep {sleep_time}".format(
                path_to_kustomize_folder_wca_scheduler=path,
                sleep_time='10s')
    default_shell_run(command)
    switch_extender(OnOffState.Off)


# -----------------------------------------------------------------------------------------------------
def experimentset_main(iterations=10, experiment_root_dir='results/tmp', overwrite=False):
    logging.debug("Running experimentset >>main<< with experiment_directory >>{}<<".format(
        experiment_root_dir))
    random.seed(datetime.now())

    if overwrite and os.path.isdir(experiment_root_dir):
        shutil.rmtree(experiment_root_dir)

    if not os.path.isdir(experiment_root_dir):
        os.makedirs(experiment_root_dir)
    else:
        raise Exception('experiment root directory already exists! {}'.format(experiment_root_dir))

    regex = [
        [(r'port: \d*', 'port: replacement_text'), (r'timeout: \d*.\d*', 'timeout: 100.0'), ],
        [(r'text_to_search_second_iteration', 'replacement_text_second_iteration'), ],
    ]

    for i in range(iterations):

        # modify_configmap(regex[i], i, experiment_root_dir)

        iterations, workloads, utilization = random_with_total_utilization_specified(
            cpu_limit=(0.25, 0.46), mem_limit=(0.81, 0.9),
            nodes_capacities=NODES_CAPACITIES, workloads_set=WORKLOADS_SET)
        with open(os.path.join(experiment_root_dir,
                               'chosen_workloads_utilization.{}.txt'.format(i)), 'a') as fref:
            fref.write(str(utilization))
            fref.write('\n')

        experiment_id = str(i)
        single_3stage_experiment(experiment_id=experiment_id,
                                 workloads=workloads,
                                 wait_periods={WaitPeriod.SCALE_DOWN: 60,
                                               WaitPeriod.STABILIZE: 60*15},
                                 stages=[True, True, True],
                                 experiment_root_dir=experiment_root_dir)


def experimentset_main_pepe(iterations=10, experiment_root_dir='results/tmp', overwrite=False):
    logging.debug("Running experimentset >>main<< with experiment_directory >>{}<<".format(experiment_root_dir))
    random.seed(datetime.now())

    if overwrite and os.path.isdir(experiment_root_dir):
        shutil.rmtree(experiment_root_dir)
    
    if not os.path.isdir(experiment_root_dir):
        os.makedirs(experiment_root_dir)
    else:
        raise Exception('experiment root directory already exists! {}'.format(experiment_root_dir))

    workloads_set_pepe = \
    {
        'memcached-mutilate-big-wss': {'mem': 91, 'cpu': 10, 'membw_write': 2, 'membw_read': 3, 'wss': 10},
        'stress-stream-big': {'mem': 13, 'cpu': 4, 'membw_write': 6, 'membw_read': 2, 'wss': 13},
        'memcached-mutilate-big': {'mem': 91, 'cpu': 10, 'membw_write': 3, 'membw_read': 3, 'wss': 3},
        'sysbench-memory-big': {'mem': 10, 'cpu': 4, 'membw_write': 17, 'membw_read': 1, 'wss': 9},
    }

    for i in range(iterations):
        iterations, workloads, utilization = random_with_total_utilization_specified(
            cpu_limit=(0.25, 0.46), mem_limit=(0.81, 0.9),
            nodes_capacities=NODES_CAPACITIES, workloads_set=workloads_set_pepe)
        with open(os.path.join(experiment_root_dir, 'choosen_workloads_utilization.{}.txt'.format(i)), 'a') as fref:
            fref.write(str(utilization))
            fref.write('\n')

        experiment_id = str(i)
        single_3stage_experiment(experiment_id=experiment_id,
                                 workloads=workloads,
                                 wait_periods={WaitPeriod.SCALE_DOWN: 60,
                                               WaitPeriod.STABILIZE: 60*15},
                                 stages=[True, True, True],
                                 experiment_root_dir=experiment_root_dir)


def experimentset_single_workload_at_once(
        experiment_root_dir: str ='results/tmp', overwrite: bool = False,
        workloads_set: Optional[List[str]] = None):

    logging.debug("Running experimentset >>every workload is single<< with experiment_directory >>{}<<".format(experiment_root_dir))
    random.seed(datetime.now())

    if overwrite and os.path.isdir(experiment_root_dir):
        shutil.rmtree(experiment_root_dir)
    
    if not os.path.isdir(experiment_root_dir):
        os.makedirs(experiment_root_dir)
    else:
        raise Exception('experiment root directory already exists! {}'.format(experiment_root_dir))

    if workloads_set is None:
        # 5 workloadow, kazdy 3 -- > 15
        workloads_set = [
            # 'stress-stream-small',
            'stress-stream-medium',
            # 'stress-stream-big',
            # # ---
            # 'sysbench-memory-small',
            # 'sysbench-memory-medium',
            # 'sysbench-memory-big',
            # # ---
            # 'memcached-mutilate-small',
            # 'memcached-mutilate-medium',
            'memcached-mutilate-big',
            # 'memcached-mutilate-big-wss',
            # # ---
            # 'redis-memtier-small',
            # 'redis-memtier-medium',
            'redis-memtier-big',
            # 'redis-memtier-big-wss',
            # ---
            # 'specjbb-preset-big-60',
            'specjbb-preset-big-120',
            # # ---
            'mysql-hammerdb-small',
        ]

    i = 0
    for workload in workloads_set:
        for per_node_count in range(1, 4):
            experiment_id = str(i)

            # Run on all active nodes.
            # workloads = {workload: len(NODES_CAPACITIES)-len(AEP_NODES)}
            workloads = {workload: per_node_count * len(NODES_CAPACITIES)}

            single_3stage_experiment(experiment_id=experiment_id,
                                     workloads=workloads,
                                     wait_periods={WaitPeriod.SCALE_DOWN: 60,
                                                   # @NOTE:
                                                   # Just to keep runner_analyzer working, 
                                                   # keep 2,3 state, but very short.
                                                   WaitPeriod.STABILIZE: [60, 60 * 10, 60]},
                                     stages=[False, True, False],
                                     experiment_root_dir=experiment_root_dir)
            i += 1



def experimentset_test(experiment_root_dir='results/__test__'):
    logging.debug("Running experimentset >>test<<")
    random.seed(datetime.now())

    if not os.path.isdir(experiment_root_dir):
        os.makedirs(experiment_root_dir)

    _, workloads, _ = random_with_total_utilization_specified(
        cpu_limit=(0.25, 0.41), mem_limit=(0.65, 0.9),
        nodes_capacities=NODES_CAPACITIES, workloads_set=WORKLOADS_SET)
    single_3stage_experiment(experiment_id='0',
                             workloads=workloads,
                             wait_periods={WaitPeriod.SCALE_DOWN: 10,
                                           WaitPeriod.STABILIZE: 60},
                             stages=[False, False, True],
                             experiment_root_dir=experiment_root_dir)
# -----------------------------------------------------------------------------------------------------


if __name__ == "__main__":
<<<<<<< HEAD
    experimentset_single_workload_at_once(experiment_root_dir='results/2020-04-02__single_all_one-two-three')
=======
    # This will be run
    # ---
    # tune_stage(static_all_workloads_count_1(), 25 * MINUTE)
    # experimentset_test()
    experimentset_main(iterations=10, experiment_root_dir='results/2020-03-19__hp_enabled')
    # ---
>>>>>>> 863f7664
<|MERGE_RESOLUTION|>--- conflicted
+++ resolved
@@ -1,6 +1,6 @@
 import shutil
 import os
-from typing import List, Dict, Tuple, Optional
+from typing import List, Dict, Tuple, Optional, Union
 from datetime import datetime
 import pprint
 import enum
@@ -22,7 +22,6 @@
 # Added on 2020-03-18 from logs from wca-scheduler
 # Date: 2020-03-18 21:13:11.879063 Timestamp: 1584565991
 NODES_CAPACITIES = \
-<<<<<<< HEAD
 {
     # ---
     # Note: master node
@@ -49,102 +48,86 @@
 }
 
 WORKLOADS_SET = \
-{
-    'stress-stream-small': {'mem': 7, 'cpu': 2, 'membw_write': 2, 'membw_read': 1, 'wss': 7},
-    'stress-stream-medium': {'mem': 13, 'cpu': 2, 'membw_write': 2, 'membw_read': 1, 'wss': 13},
-    'stress-stream-big': {'mem': 13, 'cpu': 4, 'membw_write': 6, 'membw_read': 2, 'wss': 13},
-    # ---
-    'sysbench-memory-small': {'mem': 2, 'cpu': 2, 'membw_write': 4, 'membw_read': 1, 'wss': 2},
-    'sysbench-memory-medium': {'mem': 4, 'cpu': 3, 'membw_write': 9, 'membw_read': 1, 'wss': 3},
-    'sysbench-memory-big': {'mem': 10, 'cpu': 4, 'membw_write': 17, 'membw_read': 1, 'wss': 9},
-    # ---
-    'redis-memtier-small': {'mem': 10, 'cpu': 3, 'membw_write': 2, 'membw_read': 2, 'wss': 1},
-    'redis-memtier-medium': {'mem': 11, 'cpu': 3, 'membw_write': 1, 'membw_read': 2, 'wss': 1},
-    'redis-memtier-big': {'mem': 70, 'cpu': 3, 'membw_write': 2, 'membw_read': 3, 'wss': 1},
-    'redis-memtier-big-wss': {'mem': 75, 'cpu': 3, 'membw_write': 3, 'membw_read': 2, 'wss': 1},
-    # ---
-    'memcached-mutilate-small': {'mem': 26, 'cpu': 10, 'membw_write': 2, 'membw_read': 2, 'wss': 5},
-    'memcached-mutilate-medium': {'mem': 51, 'cpu': 10, 'membw_write': 2, 'membw_read': 3, 'wss': 8},
-    'memcached-mutilate-big': {'mem': 91, 'cpu': 10, 'membw_write': 3, 'membw_read': 3, 'wss': 3}
-    'memcached-mutilate-big-wss': {'mem': 91, 'cpu': 10, 'membw_write': 2, 'membw_read': 3, 'wss': 10},
-    # ---
-    'mysql-hammerdb-small': {'mem': 52, 'cpu': 4, 'membw_write': 1, 'membw_read': 1, 'wss': 1},
-    # ---
-    # NOTE: broken not stable among DRAM nodes (wrong configuration)
-    # 'specjbb-preset-medium': {'mem': 26, 'cpu': 9, 'membw_write': 2, 'membw_read': 5, 'wss': 12},
-    # 'specjbb-preset-small': {'mem': 12, 'cpu': 4, 'membw_write': 1, 'membw_read': 1, 'wss': 5},
-    # 'specjbb-preset-big-60': {'mem': 66, 'cpu': 24, 'membw_write': 4, 'membw_read': 12, 'wss': 31},
-    'specjbb-preset-big-120': {'mem': 126, 'cpu': 12, 'membw_write': 1, 'membw_read': 3, 'wss': 11},
-}
-
-
-# Workloads from an experiment from 02.03.2019.
-def static_experiment_1(target_utilization, percentage_matching_aep):
-    return {'redis-memtier-big': 8, 'redis-memtier-big-wss': 8, 'stress-stream-big': 5, 'sysbench-memory-big': 5}
-=======
     {
-        # Note: master node
-        # 'node36': {cpu: 72.0, 'mem': 404, 'wss': 404},
-        'node37': {'cpu': 80.0, 'mem': 201, 'membw_read': 256, 'membw_write': 256, 'wss': 201},
-        'node38': {'cpu': 80.0, 'mem': 404, 'membw_read': 256, 'membw_write': 256, 'wss': 404},
-        'node39': {'cpu': 80.0, 'mem': 404, 'membw_read': 256, 'membw_write': 256, 'wss': 404},
-        'node40': {'cpu': 80.0, 'mem': 201, 'membw_read': 256, 'membw_write': 256, 'wss': 201},
-        # ---
-        # Note: AEP
-        'node101': {'cpu': 72.0, 'mem': 1596, 'membw_read': 57, 'membw_write': 16, 'wss': 58},
-        'node102': {'cpu': 72.0, 'mem': 404, 'membw_read': 256, 'membw_write': 256, 'wss': 404},
-        'node103': {'cpu': 72.0, 'mem': 201, 'membw_read': 256, 'membw_write': 256, 'wss': 201},
-        'node104': {'cpu': 72.0, 'mem': 201, 'membw_read': 256, 'membw_write': 256, 'wss': 201},
-        'node105': {'cpu': 72.0, 'mem': 201, 'membw_read': 256, 'membw_write': 256, 'wss': 201},
-        # ---
-        'node200': {'cpu': 96.0, 'mem': 201, 'membw_read': 256, 'membw_write': 256, 'wss': 201},
-        'node201': {'cpu': 96.0, 'mem': 201, 'membw_read': 256, 'membw_write': 256, 'wss': 201},
-        'node202': {'cpu': 96.0, 'mem': 201, 'membw_read': 256, 'membw_write': 256, 'wss': 201},
-        'node203': {'cpu': 96.0, 'mem': 201, 'membw_read': 256, 'membw_write': 256, 'wss': 201},
-    }
-
-WORKLOADS_SET = \
-    {
-        'memcached-mutilate-small':
-            {'mem': 26, 'cpu': 10, 'membw_write': 2, 'membw_read': 2, 'wss': 5},
+        'stress-stream-small':
+            {'mem': 7, 'cpu': 2, 'membw_write': 2, 'membw_read': 1, 'wss': 7},
         'stress-stream-medium':
             {'mem': 13, 'cpu': 2, 'membw_write': 2, 'membw_read': 1, 'wss': 13},
-        'sysbench-memory-big':
-            {'mem': 10, 'cpu': 4, 'membw_write': 17, 'membw_read': 1, 'wss': 9},
-        'memcached-mutilate-big-wss':
-            {'mem': 91, 'cpu': 10, 'membw_write': 2, 'membw_read': 3, 'wss': 10},
-        'redis-memtier-big-wss':
-            {'mem': 75, 'cpu': 3, 'membw_write': 3, 'membw_read': 2, 'wss': 1},
-        'redis-memtier-small':
-            {'mem': 10, 'cpu': 3, 'membw_write': 2, 'membw_read': 2, 'wss': 1},
-        'specjbb-preset-big-120':
-            {'mem': 126, 'cpu': 12, 'membw_write': 1, 'membw_read': 3, 'wss': 11},
-        'specjbb-preset-medium':
-            {'mem': 26, 'cpu': 9, 'membw_write': 2, 'membw_read': 5, 'wss': 12},
-        'specjbb-preset-small':
-            {'mem': 12, 'cpu': 4, 'membw_write': 1, 'membw_read': 1, 'wss': 5},
         'stress-stream-big':
             {'mem': 13, 'cpu': 4, 'membw_write': 6, 'membw_read': 2, 'wss': 13},
-        'memcached-mutilate-medium':
-            {'mem': 51, 'cpu': 10, 'membw_write': 2, 'membw_read': 3, 'wss': 8},
-        'stress-stream-small':
-            {'mem': 7, 'cpu': 2, 'membw_write': 2, 'membw_read': 1, 'wss': 7},
-        'redis-memtier-big':
-            {'mem': 70, 'cpu': 3, 'membw_write': 2, 'membw_read': 3, 'wss': 1},
-        'mysql-hammerdb-small':
-            {'mem': 52, 'cpu': 4, 'membw_write': 1, 'membw_read': 1, 'wss': 1},
-        'redis-memtier-medium':
-            {'mem': 11, 'cpu': 3, 'membw_write': 1, 'membw_read': 2, 'wss': 1},
-        'specjbb-preset-big-60':
-            {'mem': 66, 'cpu': 24, 'membw_write': 4, 'membw_read': 12, 'wss': 31},
+
         'sysbench-memory-medium':
             {'mem': 4, 'cpu': 3, 'membw_write': 9, 'membw_read': 1, 'wss': 3},
         'sysbench-memory-small':
             {'mem': 2, 'cpu': 2, 'membw_write': 4, 'membw_read': 1, 'wss': 2},
+        'sysbench-memory-big':
+            {'mem': 10, 'cpu': 4, 'membw_write': 17, 'membw_read': 1, 'wss': 9},
+
+        'redis-memtier-small':
+            {'mem': 10, 'cpu': 3, 'membw_write': 2, 'membw_read': 2, 'wss': 1},
+        'redis-memtier-medium':
+            {'mem': 11, 'cpu': 3, 'membw_write': 1, 'membw_read': 2, 'wss': 1},
+        'redis-memtier-big':
+            {'mem': 70, 'cpu': 3, 'membw_write': 2, 'membw_read': 3, 'wss': 1},
+        'redis-memtier-big-wss':
+            {'mem': 75, 'cpu': 3, 'membw_write': 3, 'membw_read': 2, 'wss': 1},
+
+        'memcached-mutilate-small':
+            {'mem': 26, 'cpu': 10, 'membw_write': 2, 'membw_read': 2, 'wss': 5},
+        'memcached-mutilate-medium':
+            {'mem': 51, 'cpu': 10, 'membw_write': 2, 'membw_read': 3, 'wss': 8},
         'memcached-mutilate-big':
-            {'mem': 91, 'cpu': 10, 'membw_write': 3, 'membw_read': 3, 'wss': 3}
+            {'mem': 91, 'cpu': 10, 'membw_write': 3, 'membw_read': 3, 'wss': 3},
+        'memcached-mutilate-big-wss':
+            {'mem': 91, 'cpu': 10, 'membw_write': 2, 'membw_read': 3, 'wss': 10},
+
+        # NOTE: broken not stable among DRAM nodes (wrong configuration)
+        # 'specjbb-preset-big-60':
+        #     {'mem': 66, 'cpu': 24, 'membw_write': 4, 'membw_read': 12, 'wss': 31},
+        # 'specjbb-preset-medium':
+        #     {'mem': 26, 'cpu': 9, 'membw_write': 2, 'membw_read': 5, 'wss': 12},
+        # 'specjbb-preset-small':
+        #     {'mem': 12, 'cpu': 4, 'membw_write': 1, 'membw_read': 1, 'wss': 5},
+        'specjbb-preset-big-120':
+            {'mem': 126, 'cpu': 12, 'membw_write': 1, 'membw_read': 3, 'wss': 11},
+            
+        'mysql-hammerdb-small':
+            {'mem': 52, 'cpu': 4, 'membw_write': 1, 'membw_read': 1, 'wss': 1},
+
     }
->>>>>>> 863f7664
+
+
+WORKLOADS_SET_NAMES_SHORT = [
+    # 'stress-stream-small',
+    'stress-stream-medium',
+    'stress-stream-big',
+    # # ---
+    # 'sysbench-memory-small',
+    'sysbench-memory-medium',
+    'sysbench-memory-big',
+    # # ---
+    'memcached-mutilate-small',
+    'memcached-mutilate-medium',
+    # 'memcached-mutilate-big',
+    # 'memcached-mutilate-big-wss',
+    # ---
+    'redis-memtier-small',
+    'redis-memtier-medium',
+    # 'redis-memtier-big',
+    # 'redis-memtier-big-wss',
+    # ---
+    'specjbb-preset-big-120',
+    # ---
+    'mysql-hammerdb-small',
+]
+# WORKLOADS_SET_NAMES_SHORT = [
+#     'memcached-mutilate-big',
+# ]
+
+
+# Workloads from an experiment from 02.03.2019.
+def static_experiment_1(target_utilization, percentage_matching_aep):
+    return {'redis-memtier-big': 8, 'redis-memtier-big-wss': 8, 'stress-stream-big': 5, 'sysbench-memory-big': 5}
 
 
 def static_all_workloads_count_1():
@@ -195,15 +178,9 @@
             if chosen in chosen_workloads:
                 chosen_workloads[chosen] += 1
             else:
-<<<<<<< HEAD
-                choosen_workloads[choosen] = 1
-            cpu_curr += workloads_set[choosen]['cpu']
-            mem_curr += workloads_set[choosen]['mem']
-=======
                 chosen_workloads[chosen] = 1
             cpu_curr += WORKLOADS_SET[chosen]['cpu']
             mem_curr += WORKLOADS_SET[chosen]['mem']
->>>>>>> 863f7664
 
         if cpu_curr <= cpu_target_r and mem_curr <= mem_target_r:
             found_solution = chosen_workloads
@@ -236,9 +213,10 @@
     Off = False
 
 
-def default_shell_run(command):
+def default_shell_run(command, verbose=True):
     """Default way of running commands."""
-    logging.debug('command run in shell >>{}<<'.format(command))
+    if verbose:
+        logging.debug('command run in shell >>{}<<'.format(command))
     r = subprocess.run(command, shell=True, check=True,
                        stdout=subprocess.PIPE, stderr=subprocess.PIPE)
     return r.stdout.decode('utf-8'), r.stderr.decode('utf-8')
@@ -264,7 +242,6 @@
 
 def switch_extender(new_state: OnOffState):
     """Turn off/on wca_scheduler extender"""
-<<<<<<< HEAD
     first = True
     while True:
         if not first:
@@ -286,21 +263,6 @@
         elif new_state == OnOffState.Off:
             if 'Running' not in stdout:
                 break
-=======
-    if new_state == OnOffState.On:
-        params = {"replicas": 1, "sleep_time": 5}
-    else:
-        params = {"replicas": 0, "sleep_time": 1}
-    command = "kubectl -n wca-scheduler scale deployment wca-scheduler --replicas={replicas} " \
-              "&& sleep {sleep_time}".format(**params)
-    default_shell_run(command)
-
-    stdout, stderr = default_shell_run('kubectl get pods -n wca-scheduler')
-    if new_state == OnOffState.On:
-        assert '2/2' in stdout and 'Running' in stdout
-    elif new_state == OnOffState.Off:
-        assert 'Running' not in stdout
->>>>>>> 863f7664
 
 
 def get_shuffled_workloads_order(workloads_counts: Dict[str, int]) -> List[str]:
@@ -325,7 +287,48 @@
         if workloads_counts_run[workload_name] == workloads_counts[workload_name]:
             del workloads_counts_run[workload_name]
         irun += 1
-    assert not workloads_run_order_
+
+
+def run_workloads_equally_per_node(workloads_counts: Dict[str, int]):
+    """Make sure all nodes will end up with the same workloads being run - assumes that
+       extender_scheduler is turned off."""
+    c_scale = "kubectl scale sts {workload} --replicas={replicas}"
+    c_taint = "kubectl taint nodes {node} wca_runner=any:NoSchedule --overwrite"
+    c_untaint = "kubectl taint nodes {node} wca_runner=any:NoSchedule- --overwrite"
+
+    nodes = list(NODES_CAPACITIES.keys())
+
+    workloads_count_all_walker = {workload: 0 for workload in workloads_counts}
+    workloads_run_order = [workload for workload, count in workloads_counts.items()
+                           for i in range(count)]
+
+    for nodename in nodes:
+        try:
+            default_shell_run(c_untaint.format(node=nodename), verbose=False)
+        except Exception:
+            continue
+    sleep(5)
+
+    for nodename in nodes:
+        logging.info("Running workloads on node={}".format(nodename))
+        for nodename_ in nodes:
+            if nodename_ != nodename:
+                default_shell_run(c_taint.format(node=nodename_), verbose=False)
+
+        sleep(5)
+        for workload in workloads_run_order:
+            workloads_count_all_walker[workload] += 1
+            default_shell_run(c_scale.format(workload=workload,
+                                             replicas=workloads_count_all_walker[workload]))
+        sleep(10)
+
+        for nodename_ in nodes:
+            if nodename_ != nodename:
+                default_shell_run(c_untaint.format(node=nodename_), verbose=False)
+        sleep(5)
+
+    workloads_count_all_target = {workload: len(nodes) * count for workload, count in workloads_counts.items()}
+    assert workloads_count_all_walker == workloads_count_all_target
 
 
 def sleep(sleep_duration):
@@ -358,7 +361,8 @@
 
 
 def single_3stage_experiment(experiment_id: str, workloads: Dict[str, int],
-                             wait_periods: Dict[WaitPeriod, int], stages=(True, True, True),
+                             wait_periods: Dict[WaitPeriod, Union[int, Tuple[int, int, int]]],
+                             stages: Tuple[bool, bool, bool] = (True, True, True),
                              experiment_root_dir: str = 'results/tmp'):
     """
     Run three stages experiment:
@@ -368,14 +372,9 @@
     """
     events = []
 
-<<<<<<< HEAD
-    # @TODO remove this hack;
-    # allows for setting different sleep time for each stage
     if type(wait_periods[WaitPeriod.STABILIZE]) == int:
         wait_periods[WaitPeriod.STABILIZE] = [wait_periods[WaitPeriod.STABILIZE]] * 3
 
-=======
->>>>>>> 863f7664
     # kill all workloads
     scale_down_all_workloads(wait_time=wait_periods[WaitPeriod.SCALE_DOWN])
 
@@ -387,7 +386,7 @@
         # kubernetes only, 2lm off
         logging.info('Running first stage')
         switch_extender(OnOffState.Off)
-        taint_nodes_class(NodesClass._2LM, OnOffState.Off)
+        taint_nodes_class(NodesClass._2LM)
         run_workloads(workloads_run_order, workloads)
         events.append((datetime.now(), 'first stage: after run workloads'))
         sleep(wait_periods[WaitPeriod.STABILIZE][0])
@@ -422,9 +421,48 @@
         fref.write('\n')
         fref.write(str(events))
         fref.write('\n')
+
+    # Just to show on graph end of experiment
+    sleep(100)
+
+
+def single_step1workload_experiment(experiment_id: str, workload: str, count_per_node_list: List[int],
+                                    wait_periods: Dict[WaitPeriod, int],
+                                    experiment_root_dir: str = 'results/tmp'):
+    events = []
+
+    # kubernetes only, 2lm on
+    logging.info('Running experiment >>single-workload step<< for workload {}'.format(workload))
+    switch_extender(OnOffState.Off)
+    taint_nodes_class(NodesClass._2LM, OnOffState.Off)
+    scale_down_all_workloads(wait_time=10)
+
+    w_cpu = WORKLOADS_SET[workload]['cpu']
+    w_mem = WORKLOADS_SET[workload]['mem']
+    min_mem = NODES_CAPACITIES['node37']['mem']
+    min_cpu = NODES_CAPACITIES['node101']['cpu']
+    max_count = min(int(0.9 * min_cpu / w_cpu), int(0.95 * min_mem / w_mem))
+
+    for i, count_per_node in enumerate(count_per_node_list):
+        if count_per_node > max_count:
+            logging.info('Skipping count={}, not enought space on nodes max_count={}'.format(count_per_node, max_count))
+            continue
+        logging.info('Stepping into count={}'.format(count_per_node))
+        run_workloads_equally_per_node({workload: count_per_node})
+        events.append((datetime.now(), '{} stage: after run workloads'.format(i)))
+        sleep(wait_periods[WaitPeriod.STABILIZE])
+        events.append((datetime.now(), '{} stage: before killing workloads'.format(i)))
+        scale_down_all_workloads(wait_time=wait_periods[WaitPeriod.SCALE_DOWN])
+
+    with open(os.path.join(experiment_root_dir, 'events.txt'), 'a') as fref:
+        fref.write(str({workload: count_per_node_list}))
+        fref.write('\n')
+        fref.write(str(events))
+        fref.write('\n')
         
     # Just to show on graph end of experiment
     sleep(100)
+
 
 
 # Last tuning: time: "1584646650", Date: 2020-03-19 19:37:30
@@ -476,144 +514,57 @@
 
 
 # -----------------------------------------------------------------------------------------------------
-def experimentset_main(iterations=10, experiment_root_dir='results/tmp', overwrite=False):
-    logging.debug("Running experimentset >>main<< with experiment_directory >>{}<<".format(
-        experiment_root_dir))
+def create_experiment_root_dir(path: str, overwrite: bool):
+    if overwrite and os.path.isdir(path):
+        shutil.rmtree(path)
+    
+    if not os.path.isdir(path):
+        os.makedirs(path)
+    else:
+        raise Exception('experiment root directory already exists! {}'.format(path))
+
+
+def experimentset_main(
+            iterations: int = 10,
+            experiment_root_dir: str = 'results/tmp',
+            overwrite: bool = False):
+    logging.debug("Running experimentset >>main<< with experiment_directory >>{}<<".format(experiment_root_dir))
     random.seed(datetime.now())
-
-    if overwrite and os.path.isdir(experiment_root_dir):
-        shutil.rmtree(experiment_root_dir)
-
-    if not os.path.isdir(experiment_root_dir):
-        os.makedirs(experiment_root_dir)
-    else:
-        raise Exception('experiment root directory already exists! {}'.format(experiment_root_dir))
-
-    regex = [
-        [(r'port: \d*', 'port: replacement_text'), (r'timeout: \d*.\d*', 'timeout: 100.0'), ],
-        [(r'text_to_search_second_iteration', 'replacement_text_second_iteration'), ],
-    ]
+    create_experiment_root_dir(experiment_root_dir, overwrite)
 
     for i in range(iterations):
-
-        # modify_configmap(regex[i], i, experiment_root_dir)
-
         iterations, workloads, utilization = random_with_total_utilization_specified(
             cpu_limit=(0.25, 0.46), mem_limit=(0.81, 0.9),
             nodes_capacities=NODES_CAPACITIES, workloads_set=WORKLOADS_SET)
-        with open(os.path.join(experiment_root_dir,
-                               'chosen_workloads_utilization.{}.txt'.format(i)), 'a') as fref:
+        with open(os.path.join(experiment_root_dir, 'choosen_workloads_utilization.{}.txt'.format(i)), 'a') as fref:
             fref.write(str(utilization))
             fref.write('\n')
 
         experiment_id = str(i)
         single_3stage_experiment(experiment_id=experiment_id,
                                  workloads=workloads,
-                                 wait_periods={WaitPeriod.SCALE_DOWN: 60,
-                                               WaitPeriod.STABILIZE: 60*15},
+                                 wait_periods={WaitPeriod.SCALE_DOWN: MINUTE,
+                                               WaitPeriod.STABILIZE: MINUTE*15},
                                  stages=[True, True, True],
                                  experiment_root_dir=experiment_root_dir)
 
 
-def experimentset_main_pepe(iterations=10, experiment_root_dir='results/tmp', overwrite=False):
-    logging.debug("Running experimentset >>main<< with experiment_directory >>{}<<".format(experiment_root_dir))
+def experimentset_single_workload_at_once(
+            experiment_root_dir: str ='results/tmp',
+            overwrite: bool = False,
+            workloads_set: Optional[List[str]] = None):
+    logging.debug("Running experimentset >>every workload is single<<"
+                  " with experiment_directory >>{}<<".format(experiment_root_dir))
     random.seed(datetime.now())
-
-    if overwrite and os.path.isdir(experiment_root_dir):
-        shutil.rmtree(experiment_root_dir)
-    
-    if not os.path.isdir(experiment_root_dir):
-        os.makedirs(experiment_root_dir)
-    else:
-        raise Exception('experiment root directory already exists! {}'.format(experiment_root_dir))
-
-    workloads_set_pepe = \
-    {
-        'memcached-mutilate-big-wss': {'mem': 91, 'cpu': 10, 'membw_write': 2, 'membw_read': 3, 'wss': 10},
-        'stress-stream-big': {'mem': 13, 'cpu': 4, 'membw_write': 6, 'membw_read': 2, 'wss': 13},
-        'memcached-mutilate-big': {'mem': 91, 'cpu': 10, 'membw_write': 3, 'membw_read': 3, 'wss': 3},
-        'sysbench-memory-big': {'mem': 10, 'cpu': 4, 'membw_write': 17, 'membw_read': 1, 'wss': 9},
-    }
-
-    for i in range(iterations):
-        iterations, workloads, utilization = random_with_total_utilization_specified(
-            cpu_limit=(0.25, 0.46), mem_limit=(0.81, 0.9),
-            nodes_capacities=NODES_CAPACITIES, workloads_set=workloads_set_pepe)
-        with open(os.path.join(experiment_root_dir, 'choosen_workloads_utilization.{}.txt'.format(i)), 'a') as fref:
-            fref.write(str(utilization))
-            fref.write('\n')
-
-        experiment_id = str(i)
-        single_3stage_experiment(experiment_id=experiment_id,
-                                 workloads=workloads,
-                                 wait_periods={WaitPeriod.SCALE_DOWN: 60,
-                                               WaitPeriod.STABILIZE: 60*15},
-                                 stages=[True, True, True],
-                                 experiment_root_dir=experiment_root_dir)
-
-
-def experimentset_single_workload_at_once(
-        experiment_root_dir: str ='results/tmp', overwrite: bool = False,
-        workloads_set: Optional[List[str]] = None):
-
-    logging.debug("Running experimentset >>every workload is single<< with experiment_directory >>{}<<".format(experiment_root_dir))
-    random.seed(datetime.now())
-
-    if overwrite and os.path.isdir(experiment_root_dir):
-        shutil.rmtree(experiment_root_dir)
-    
-    if not os.path.isdir(experiment_root_dir):
-        os.makedirs(experiment_root_dir)
-    else:
-        raise Exception('experiment root directory already exists! {}'.format(experiment_root_dir))
-
-    if workloads_set is None:
-        # 5 workloadow, kazdy 3 -- > 15
-        workloads_set = [
-            # 'stress-stream-small',
-            'stress-stream-medium',
-            # 'stress-stream-big',
-            # # ---
-            # 'sysbench-memory-small',
-            # 'sysbench-memory-medium',
-            # 'sysbench-memory-big',
-            # # ---
-            # 'memcached-mutilate-small',
-            # 'memcached-mutilate-medium',
-            'memcached-mutilate-big',
-            # 'memcached-mutilate-big-wss',
-            # # ---
-            # 'redis-memtier-small',
-            # 'redis-memtier-medium',
-            'redis-memtier-big',
-            # 'redis-memtier-big-wss',
-            # ---
-            # 'specjbb-preset-big-60',
-            'specjbb-preset-big-120',
-            # # ---
-            'mysql-hammerdb-small',
-        ]
-
-    i = 0
-    for workload in workloads_set:
-        for per_node_count in range(1, 4):
-            experiment_id = str(i)
-
-            # Run on all active nodes.
-            # workloads = {workload: len(NODES_CAPACITIES)-len(AEP_NODES)}
-            workloads = {workload: per_node_count * len(NODES_CAPACITIES)}
-
-            single_3stage_experiment(experiment_id=experiment_id,
-                                     workloads=workloads,
-                                     wait_periods={WaitPeriod.SCALE_DOWN: 60,
-                                                   # @NOTE:
-                                                   # Just to keep runner_analyzer working, 
-                                                   # keep 2,3 state, but very short.
-                                                   WaitPeriod.STABILIZE: [60, 60 * 10, 60]},
-                                     stages=[False, True, False],
-                                     experiment_root_dir=experiment_root_dir)
-            i += 1
-
+    create_experiment_root_dir(experiment_root_dir, overwrite)
+
+    for i, workload in enumerate(WORKLOADS_SET_NAMES_SHORT):
+        single_step1workload_experiment(
+             experiment_id=str(i),
+             workload=workload, count_per_node_list=[1,2,3,4],
+             wait_periods={WaitPeriod.SCALE_DOWN: MINUTE,
+                           WaitPeriod.STABILIZE: MINUTE * 20},
+             experiment_root_dir=experiment_root_dir)
 
 
 def experimentset_test(experiment_root_dir='results/__test__'):
@@ -626,23 +577,14 @@
     _, workloads, _ = random_with_total_utilization_specified(
         cpu_limit=(0.25, 0.41), mem_limit=(0.65, 0.9),
         nodes_capacities=NODES_CAPACITIES, workloads_set=WORKLOADS_SET)
-    single_3stage_experiment(experiment_id='0',
+    single_3stage_experiment(experiment_id=0,
                              workloads=workloads,
                              wait_periods={WaitPeriod.SCALE_DOWN: 10,
-                                           WaitPeriod.STABILIZE: 60},
+                                           WaitPeriod.STABILIZE: MINUTE},
                              stages=[False, False, True],
                              experiment_root_dir=experiment_root_dir)
 # -----------------------------------------------------------------------------------------------------
 
 
 if __name__ == "__main__":
-<<<<<<< HEAD
-    experimentset_single_workload_at_once(experiment_root_dir='results/2020-04-02__single_all_one-two-three')
-=======
-    # This will be run
-    # ---
-    # tune_stage(static_all_workloads_count_1(), 25 * MINUTE)
-    # experimentset_test()
-    experimentset_main(iterations=10, experiment_root_dir='results/2020-03-19__hp_enabled')
-    # ---
->>>>>>> 863f7664
+    experimentset_single_workload_at_once(experiment_root_dir='results/2020-04-04__stepping_single_workloads')