# Copyright (c) 2018 Intel Corporation
#
# Licensed under the Apache License, Version 2.0 (the "License");
# you may not use this file except in compliance with the License.
# You may obtain a copy of the License at
#
#     http://www.apache.org/licenses/LICENSE-2.0
#
# Unless required by applicable law or agreed to in writing, software
# distributed under the License is distributed on an "AS IS" BASIS,
# WITHOUT WARRANTIES OR CONDITIONS OF ANY KIND, either express or implied.
# See the License for the specific language governing permissions and
# limitations under the License.

from unittest.mock import patch, mock_open, MagicMock, call

import pytest

from wca.allocators import AllocationConfiguration
from wca.cgroups import Cgroup, CgroupType, CgroupResource
from wca.metrics import MetricName, MissingMeasurementException
from tests.testing import create_open_mock


@patch('wca.cgroups.log.warning')
@patch('builtins.open', side_effect=FileNotFoundError())
def test_get_measurements_not_found_cgroup(mock_file, mock_log_warning):
    cgroup = Cgroup('/some/foo1', platform_cpus=1)
    with pytest.raises(MissingMeasurementException):
        cgroup.get_measurements()


@patch('builtins.open', create_open_mock(
    {'/sys/fs/cgroup/cpu/some/foo1/cpuacct.usage': '100',
     '/sys/fs/cgroup/memory/some/foo1/memory.usage_in_bytes': '100'}))
def test_get_measurements():
    cgroup = Cgroup('/some/foo1', platform_cpus=1)
    measurements = cgroup.get_measurements()
    assert measurements == {MetricName.CPU_USAGE_PER_TASK: 100,
<<<<<<< HEAD
                            MetricName.MEM_USAGE_PER_TASK: 100,
                            }
=======
                            MetricName.MEM_USAGE_PER_TASK: 100}
>>>>>>> 3fb7689c


@patch('builtins.open', mock_open(read_data='100'))
def test_cgroup_read():
    cgroup = Cgroup('/some/foo1', platform_cpus=1)
    value = cgroup._read('some_ctr_file', CgroupType.CPU)
    assert value == 100


def test_cgroup_write():
    cgroup = Cgroup('/some/foo1', platform_cpus=1)
    ctrl_file_mock = MagicMock()
    full_path = '/sys/fs/cgroup/cpu/some/foo1/some_ctrl_file'
    open_mock = create_open_mock({full_path: ctrl_file_mock})
    with patch('builtins.open', open_mock):
        cgroup._write('some_ctrl_file', 5, CgroupType.CPU)
    ctrl_file_mock.assert_called_once_with(full_path, 'wb')
    ctrl_file_mock.assert_has_calls([call().__enter__().write(b'5')])


@patch('wca.cgroups.Cgroup._read', return_value=1000)
def test_get_normalized_shares(_read_mock):
    cgroup = Cgroup('/some/foo1', platform_cpus=1,
                    allocation_configuration=AllocationConfiguration())
    assert cgroup._get_normalized_shares() == pytest.approx(1, 0.01)


@patch('builtins.open', create_open_mock({
    '/sys/fs/cgroup/cpu/some/foo1/cpu.cfs_period_us': '100000',
    '/sys/fs/cgroup/cpu/some/foo1/cpu.cfs_quota_us': '-1',
}))
def test_get_normalized_quota():
    cgroup = Cgroup('/some/foo1', platform_cpus=1,
                    allocation_configuration=AllocationConfiguration())
    assert cgroup._get_normalized_quota() == 1.0


@patch('builtins.open', create_open_mock({
    '/sys/fs/cgroup/cpu/some/foo1/tasks': '101\n102',
    '/sys/fs/cgroup/cpu/foo2/tasks': '',
}))
def test_cgroup_get_pids():
    assert Cgroup('/some/foo1', platform_cpus=1).get_pids() == ['101', '102']
    assert Cgroup('/foo2', platform_cpus=1).get_pids() == []


@pytest.mark.parametrize(
    'normalized_shares, allocation_configuration, expected_shares_write', [
        (0., AllocationConfiguration(), 2),
        (1., AllocationConfiguration(), 1000),  # based on cpu_shares_unit (default 1000)
        (1., AllocationConfiguration(cpu_shares_unit=10000), 10000),
        (2., AllocationConfiguration(cpu_shares_unit=10000), 20000),
    ]
)
def test_set_normalized_shares(normalized_shares, allocation_configuration, expected_shares_write):
    with patch('wca.cgroups.Cgroup._write') as write_mock:
        cgroup = Cgroup('/some/foo1', platform_cpus=1,
                        allocation_configuration=allocation_configuration)
        cgroup.set_shares(normalized_shares)
        write_mock.assert_called_with(
                CgroupResource.CPU_SHARES, expected_shares_write, CgroupType.CPU)


@pytest.mark.parametrize(
    'normalized_quota, cpu_quota_period, platforms_cpu, initial_period_value, '
    'expected_period_write, expected_quota_write', [
        (0., 2000, 1, 1000,
         2000, 1000),
        (1., 2000, 1, 1000,
         2000, -1),
        (2., 1000, 1, 1000,
         None, -1),
        (1., 1000, 8, 1000,
         None, -1),
        (.5, 1000, 8, 1000,
         None, 4000),
        (.25, 10000, 8, 1000,
         None, 20000),
    ]
)
def test_set_normalized_quota(normalized_quota, cpu_quota_period, platforms_cpu,
                              initial_period_value, expected_period_write, expected_quota_write):
    with patch('wca.cgroups.Cgroup._read', return_value=initial_period_value):
        with patch('wca.cgroups.Cgroup._write') as write_mock:
            cgroup = Cgroup('/some/foo1', platform_cpus=platforms_cpu,
                            allocation_configuration=AllocationConfiguration(
                                cpu_quota_period=cpu_quota_period))
            cgroup.set_quota(normalized_quota)
            write_mock.assert_has_calls(
                    [call(CgroupResource.CPU_QUOTA, expected_quota_write, CgroupType.CPU)])
            if expected_period_write:
                write_mock.assert_has_calls(
                        [call(CgroupResource.CPU_PERIOD, expected_period_write, CgroupType.CPU)])


@pytest.mark.parametrize(
    'normalized_cpus, normalized_mems, platforms_cpu, platform_sockets, '
    'expected_cpus_write, expected_mems_write', [
        ('0,1,2,3,4', '0', 4, 1, '0,1,2,3,4', '0')
    ]
)
def test_set_normalized_cpuset(
        normalized_cpus, normalized_mems, platforms_cpu,
        platform_sockets, expected_cpus_write, expected_mems_write):
    with patch('wca.cgroups.Cgroup._write') as write_mock:
        cgroup = Cgroup('/some/foo1', platform_cpus=platforms_cpu,
                        platform_sockets=platform_sockets)
        cgroup.set_cpuset(normalized_cpus, normalized_mems)
        write_mock.assert_has_calls(
                [call(CgroupResource.CPUSET_CPUS, expected_cpus_write, CgroupType.CPUSET)])
        write_mock.assert_has_calls(
                [call(CgroupResource.CPUSET_MEMS, expected_mems_write, CgroupType.CPUSET)])<|MERGE_RESOLUTION|>--- conflicted
+++ resolved
@@ -37,12 +37,7 @@
     cgroup = Cgroup('/some/foo1', platform_cpus=1)
     measurements = cgroup.get_measurements()
     assert measurements == {MetricName.CPU_USAGE_PER_TASK: 100,
-<<<<<<< HEAD
-                            MetricName.MEM_USAGE_PER_TASK: 100,
-                            }
-=======
                             MetricName.MEM_USAGE_PER_TASK: 100}
->>>>>>> 3fb7689c
 
 
 @patch('builtins.open', mock_open(read_data='100'))
