# Copyright (c) 2018 Intel Corporation
#
# Licensed under the Apache License, Version 2.0 (the "License");
# you may not use this file except in compliance with the License.
# You may obtain a copy of the License at
#
#     http://www.apache.org/licenses/LICENSE-2.0
#
# Unless required by applicable law or agreed to in writing, software
# distributed under the License is distributed on an "AS IS" BASIS,
# WITHOUT WARRANTIES OR CONDITIONS OF ANY KIND, either express or implied.
# See the License for the specific language governing permissions and
# limitations under the License.


import collections
import _thread
import logging
import re
import time
from io import TextIOWrapper
from typing import List, Dict, Callable

import wca
from wca.metrics import Metric, MetricType
<<<<<<< HEAD
from wca.storage import KafkaStorage, Storage
=======
from wca.storage import Storage
>>>>>>> 3fb7689c

log = logging.getLogger(__name__)
ParseFunc = Callable[[TextIOWrapper, str, str, Dict[str, str]], List[Metric]]

# Matches values returned in format "a=4.2". If different format is needed,
# provide regex in arguments. It needs to have 2 named groups "name" and "value"
DEFAULT_REGEXP = r"(?P<name>\w+?)=(?P<value>\d+?.?\d*)"

MAX_ATTEMPTS = 5


def readline_with_check(input: TextIOWrapper, EOF_line='') -> str:
    """Additionally check if EOF."""
    new_line = input.readline()
    # Print to stdout read lines from subprocess stdout or stderr.
    print(new_line, end='')
    if new_line == EOF_line:
        raise StopIteration
    return new_line


def default_parse(input: TextIOWrapper, regexp: str, separator: str = None,
                  labels: Dict[str, str] = {}, metric_name_prefix: str = '') -> List[Metric]:
    """
    Parses workload output. If no separator is provided, parses only one line at a time.
    With separator, it appends lines to a list until the line with separator appears and then
    uses regexp on the collected output. Separator should be sent in a separate line,
    without metrics. If there is no new lines in input from the workload, function stay at
    input.readline() call. After new data arrives, previously read values will be overwritten.
    :param input: output of the workload process
    :param regexp: regexp used for finding metric names and their values.
           Needs to contain 2 named groups "name" and "value".
    :param separator: string that separates blocks of measurements. If none is passed,
           only one line of input will be parsed
    :param labels: dictionary of labels like workload name, workload parameters etc.
           Used for labeling the metrics in prometheus format.
    :return: List of Metrics
    """
    new_metrics = []
    input_lines = []

    new_line = readline_with_check(input)
    if separator is not None:
        # With separator, first we read the whole block of output until the separator appears

        while not re.match(separator, new_line) and not new_line == '':
            input_lines.append(new_line)
            new_line = readline_with_check(input)
        log.debug("Found separator in {0}".format(new_line))
    else:
        # Without separator only one line is processed at a time
        input_lines.append(new_line)
    found_metrics = re.finditer(regexp, '\n'.join(input_lines))
    for metric in list(found_metrics):
        metric = metric.groupdict()
        new_metrics.append(Metric(metric_name_prefix+metric['name'], float(metric['value']),
                                  labels=labels))
    return new_metrics


<<<<<<< HEAD
def kafka_store_with_retry(storage: Storage, metrics: List[Metric]):
=======
def store_with_retry(storage: Storage, metrics: List[Metric]):
>>>>>>> 3fb7689c
    # Try MAX_ATTEMPTS times to send metrics to kafka server
    # with increasing sleep time between attempts
    backoff_delay = 1
    for attempt in range(MAX_ATTEMPTS):
        try:
            storage.store(metrics)
        except wca.storage.FailedDeliveryException:
            log.warning("Failed to deliver message to storage, "
                        "tried {0} times".format(attempt + 1))
            if attempt == MAX_ATTEMPTS - 1:
                raise
            time.sleep(backoff_delay)
            backoff_delay *= 2
            continue
        break


ServiceLevelArgs = collections.namedtuple(
    'ServiceLevelArgs',
    ['slo', 'sli_metric_name', 'inverse_sli_metric_value',
     'peak_load', 'load_metric_name'])


def append_service_level_metrics(service_level_args: ServiceLevelArgs,
                                 labels: Dict[str, str], metrics: List[Metric]):
    """Append service level metrics based on choosen matric from parsed metrics.
    :param metrics: list of metrics, additional service level metrics will
        be appended to that list.
    """
    for metric in metrics:
        if (service_level_args.sli_metric_name is not None and
                service_level_args.sli_metric_name == metric.name):
            if service_level_args.inverse_sli_metric_value:
                value = 1.0/float(metric.value)
            else:
                value = float(metric.value)
            log.debug(metric)
            # Send `slo` metric only if SLI was found.
            metrics.append(Metric(
                "slo",
                float(service_level_args.slo),
                labels=labels,
                type=MetricType.GAUGE,
                help='Service Level Objective based on %s metric' %
                     service_level_args.sli_metric_name,
            ))
            metrics.append(Metric(
                "sli",
                value,
                labels=labels,
                type=MetricType.GAUGE,
                help='Service Level Indicator based on %s metric' %
                     service_level_args.sli_metric_name,
            ))
            metrics.append(Metric(
                "sli_normalized",
                value/service_level_args.slo,
                labels=labels,
                type=MetricType.GAUGE,
                help='Normalized Service Level Indicator based on %s metric and SLO' %
                     service_level_args.sli_metric_name,

            ))

        if (service_level_args.load_metric_name not in (None, "const") and
                service_level_args.load_metric_name == metric.name):
            value = float(metric.value)
            peak_load = float(service_level_args.peak_load)
            metrics.append(Metric("peak_load", float(service_level_args.peak_load), labels=labels))
            metrics.append(Metric("load", value, labels=labels))
            metrics.append(Metric("load_normalized", value/peak_load,
                                  labels=labels))

    # If set to `const` the behaviour is slightly different:
    #   as real load were all the time equal to peak_load
    #   (then load_normalized == 1).
    if service_level_args.load_metric_name == "const":
        metrics.append(Metric("peak_load", float(service_level_args.peak_load), labels=labels))
        metrics.append(Metric("load", float(service_level_args.peak_load), labels=labels))
        metrics.append(Metric("load_normalized", 1.0, labels=labels))


def parse_loop(parse: Callable[[], List[Metric]], storage: Storage,
               append_service_level_metrics_func: Callable[[List[Metric]], None]):
    """
    Runs parsing and kafka storage in loop. parse_loop.last_valid_metrics list is accessed
    by the HTTP server GET request handler.
    """
    parse_loop.metrics = []
    parse_loop.last_valid_metrics = []
    while True:
        try:
            parse_loop.metrics = parse()
            # parse() can return an empty list, so we store new values for kafka and http server
            # only when there are new metrics to store
            if parse_loop.metrics:
                append_service_level_metrics_func(metrics=parse_loop.metrics)
                for metric in parse_loop.metrics:
                    log.debug("Found metric: {}".format(metric))
                parse_loop.last_valid_metrics = parse_loop.metrics.copy()
                if storage is not None:
<<<<<<< HEAD
                    kafka_store_with_retry(storage, parse_loop.last_valid_metrics)
=======
                    store_with_retry(storage, parse_loop.last_valid_metrics)
>>>>>>> 3fb7689c

        except BaseException:
            _thread.interrupt_main()
            raise<|MERGE_RESOLUTION|>--- conflicted
+++ resolved
@@ -23,11 +23,7 @@
 
 import wca
 from wca.metrics import Metric, MetricType
-<<<<<<< HEAD
-from wca.storage import KafkaStorage, Storage
-=======
 from wca.storage import Storage
->>>>>>> 3fb7689c
 
 log = logging.getLogger(__name__)
 ParseFunc = Callable[[TextIOWrapper, str, str, Dict[str, str]], List[Metric]]
@@ -88,11 +84,7 @@
     return new_metrics
 
 
-<<<<<<< HEAD
-def kafka_store_with_retry(storage: Storage, metrics: List[Metric]):
-=======
 def store_with_retry(storage: Storage, metrics: List[Metric]):
->>>>>>> 3fb7689c
     # Try MAX_ATTEMPTS times to send metrics to kafka server
     # with increasing sleep time between attempts
     backoff_delay = 1
@@ -194,11 +186,7 @@
                     log.debug("Found metric: {}".format(metric))
                 parse_loop.last_valid_metrics = parse_loop.metrics.copy()
                 if storage is not None:
-<<<<<<< HEAD
-                    kafka_store_with_retry(storage, parse_loop.last_valid_metrics)
-=======
                     store_with_retry(storage, parse_loop.last_valid_metrics)
->>>>>>> 3fb7689c
 
         except BaseException:
             _thread.interrupt_main()
