# Copyright (c) 2018 Intel Corporation
#
# Licensed under the Apache License, Version 2.0 (the "License");
# you may not use this file except in compliance with the License.
# You may obtain a copy of the License at
#
#     http://www.apache.org/licenses/LICENSE-2.0
#
# Unless required by applicable law or agreed to in writing, software
# distributed under the License is distributed on an "AS IS" BASIS,
# WITHOUT WARRANTIES OR CONDITIONS OF ANY KIND, either express or implied.
# See the License for the specific language governing permissions and
# limitations under the License.


import ctypes
import logging
from collections import defaultdict

import os
import statistics
import struct
from typing import List, Dict, BinaryIO, Iterable

from wca import logger
from wca import perf_const as pc
from wca.metrics import Measurements, MetricName, MissingMeasurementException
<<<<<<< HEAD
from wca.security import SetEffectiveRootUid
=======
from wca.platforms import Platform, CPUCodeName
>>>>>>> a6f72c5b

LIBC = ctypes.CDLL('libc.so.6', use_errno=True)

log = logging.getLogger(__name__)

SCALING_RATE_WARNING_THRESHOLD = 1.50


def _get_event_config(cpu: CPUCodeName, event_name: str) -> int:
    event, umask, cmask = pc.PREDEFINED_RAW_EVENTS[event_name][cpu]
    return event | (umask << 8) | (cmask << 24)


def _get_online_cpus() -> List[int]:
    """Return list with numbers of online cores for current machine"""
    online_cpus = []
    with open('/sys/devices/system/cpu/online', 'r') as fobj:
        online_cpus = _parse_online_cpus_string(fobj.read())
    return online_cpus


def _parse_online_cpus_string(raw_string) -> List[int]:
    """
    Parses string returned by /sys/devices/system/cpu/online
    and returns a list of online cores
    """
    parsed_cpus_info = []
    for nr in raw_string.split(','):
        if '-' not in nr:
            parsed_cpus_info.append(int(nr))
        else:
            start, end = nr.split('-')
            parsed_cpus_info.extend(range(int(start), int(end) + 1))
    return parsed_cpus_info


def _parse_event_groups(file, event_names) -> Measurements:
    """Reads event values from the event file"""
    measurements = {}
    scaling_factors = []
    size = struct.unpack('q', file.read(8))[0]
    assert size == len(event_names)
    time_enabled = struct.unpack('q', file.read(8))[0]
    time_running = struct.unpack('q', file.read(8))[0]
    for current_event in range(0, size):
        raw_value = struct.unpack('q', file.read(8))[0]
        measurement, scaling_factor = _scale_counter_value(
            raw_value,
            time_enabled,
            time_running
        )
        measurements[event_names[current_event]] = measurement

        scaling_factors.append(scaling_factor)
        # id is unused, but we still need to read the whole struct
        struct.unpack('q', file.read(8))[0]

    # we add 2 non-standard metrics based on unpacked values,
    # we need to collect scaling factors here
    measurements[MetricName.SCALING_FACTOR_AVG] = statistics.mean(scaling_factors)
    measurements[MetricName.SCALING_FACTOR_MAX] = max(scaling_factors)
    return measurements


def _aggregate_measurements(measurements_per_cpu, event_names, logctx='') -> Measurements:
    """Sums measurements values from all cpus, handles average and max scaling factors"""
    # because we later add 2 non-standard metrics,
    # we shouldn't return them when they are dependent on other events
    if len(event_names) == 0:
        log.warning('not enough events to aggregate!')
        return {}

    aggregated_measurements: Measurements = {metric_name: 0 for metric_name in event_names}
    aggregated_measurements.update(**{MetricName.SCALING_FACTOR_MAX: 0,
                                      MetricName.SCALING_FACTOR_AVG: 0})

    empty_metrics = set()

    for cpu, measurements_from_single_cpu in measurements_per_cpu.items():
        for metric_name in event_names:
            aggregated_measurements[metric_name] += measurements_from_single_cpu[metric_name]

        aggregated_measurements[MetricName.SCALING_FACTOR_MAX] = max(
            aggregated_measurements[MetricName.SCALING_FACTOR_MAX],
            measurements_from_single_cpu[MetricName.SCALING_FACTOR_MAX]
        )
        aggregated_measurements[MetricName.SCALING_FACTOR_AVG] += measurements_from_single_cpu[
            MetricName.SCALING_FACTOR_AVG]

    if len(measurements_per_cpu) > 0:
        aggregated_measurements[MetricName.SCALING_FACTOR_AVG] /= len(
            measurements_per_cpu)  # assuming even number of measurements per CPU

    # Just check if there is some activity on counter on any cpu
    for metric_name in event_names:
        if aggregated_measurements[metric_name] == 0:
            empty_metrics.add(metric_name)
    if len(empty_metrics) > 0 and logctx == 'all pmus':
        log.warning('number of measurements for %s with 0 value: %d (%s)', logctx,
                    len(empty_metrics), ', '.join(empty_metrics))

    return aggregated_measurements


def _perf_event_open(perf_event_attr, pid, cpu, group_fd, flags) -> int:
    """Wrapper on perf_event_open function using libc syscall"""
    return LIBC.syscall(pc.PERF_EVENT_OPEN_NR, perf_event_attr, pid, cpu,
                        group_fd, flags)


def _get_cgroup_fd(cgroup) -> int:
    """
    Return FD for provided cgroup
    """
    path = os.path.join('/sys/fs/cgroup/perf_event', cgroup)
    # cgroup is a directory, so we can't use fdopen on the file
    # descriptor we receive from os.open
    try:
        return os.open(path, os.O_RDONLY)
<<<<<<< HEAD
    except FileNotFoundError as e:
=======
    except FileNotFoundError:
>>>>>>> a6f72c5b
        raise MissingMeasurementException(
            'cannot initialize perf for cgroup %r - directory not found' % cgroup)


def _scale_counter_value(raw_value, time_enabled, time_running) -> (float, float):
    """
    Scales raw counter measurement with time_enabled and time_running values,
    according to https://perf.wiki.kernel.org/index.php/Tutorial#multiplexing_and_scaling_events

    Return (scaled metric value, scaling factor)
    """
    # After the start of measurement, first few readings may contain only 0's
    if time_running == 0:
        return 0.0, 0.0
    if time_enabled == 0:
        log.warning("Event time enabled equals 0")
        return 0.0, 0.0
    if time_running != time_enabled:
        scaling_factor = float(time_enabled) / float(time_running)
        if scaling_factor > SCALING_RATE_WARNING_THRESHOLD:
            log.debug("Measurement scaling rate: %f", scaling_factor)
        return round(float(raw_value) * scaling_factor), scaling_factor
    else:
        return float(raw_value), 1.0


def _parse_raw_event_name(event_name: str) -> (int, int):
    """Parses raw event name with the format:

        name__rEEUU
        name__rEEUUCC
        name__rEEUUCC1111111111

        where UU == umask (Unit Mask) (byte)
          and EE == event number (Event select field), (byte)
          and optionally CMASK (Counter Mask) (byte)
          and optionally config1 (5bytes, 40bits)
        EE,UU and CC are parsed as hex.

    Intel Software Developer Manual Volume 2, Chapter 18.2.1

    :returns value encoded for perf_event attr.config structure
    """
    if '__r' not in event_name:
        raise Exception('raw events name is expected to contain "__r" characters.')
    try:
        _, bits = event_name.split('__r')
        config1 = 0
        if len(bits) == 16:
            cmask = int(bits[4:6], 16)
            config1 = int(bits[6:16], 16)
        elif len(bits) == 6:
            cmask = int(bits[4:6], 16)
        elif len(bits) == 4:
            cmask = 0
        else:
            raise Exception('improper raw event_name specification (length should be 4 or 6 or 16)')
        event = int(bits[0:2], 16)
        umask = int(bits[2:4], 16)
        return event | (umask << 8) | (cmask << 24), config1
    except ValueError as e:
        raise Exception('Cannot parse raw event definition: %r: error %s' % (bits, e)) from e


def _create_event_attributes(event_name, disabled, cpu_code_name: CPUCodeName):
    """Creates perf_event_attr structure for perf_event_open syscall"""
    attr = pc.PerfEventAttr()
    attr.size = pc.PERF_ATTR_SIZE_VER5

    if event_name in pc.PREDEFINED_RAW_EVENTS:
        attr.type = pc.PerfType.PERF_TYPE_RAW
        attr.config = _get_event_config(cpu_code_name, event_name)
    elif event_name in pc.HardwareEventNameMap:
        attr.type = pc.PerfType.PERF_TYPE_HARDWARE
        attr.config = pc.HardwareEventNameMap[event_name]
    elif '__r' in event_name:
        attr.type = pc.PerfType.PERF_TYPE_RAW
        attr.config, attr.config1 = _parse_raw_event_name(event_name)
    else:
        raise Exception('Unknown event name %r' % event_name)

    log.log(logger.TRACE,
            'perf: event_attribute: name=%r type=%r config=%r',
            event_name, attr.type, attr.config)

    attr.sample_type = pc.PERF_SAMPLE_IDENTIFIER
    attr.read_format = (pc.PERF_FORMAT_GROUP |
                        pc.PERF_FORMAT_TOTAL_TIME_ENABLED |
                        pc.PERF_FORMAT_TOTAL_TIME_RUNNING |
                        pc.PERF_FORMAT_ID)

    attr.flags = pc.AttrFlags.exclude_guest | pc.AttrFlags.inherit

    if disabled:
        attr.flags |= pc.AttrFlags.disabled

    return attr


def _create_file_from_fd(pfd):
    """Validates file description and creates a file-like object"""
    # -1 is returned on error: http://man7.org/linux/man-pages/man2/open.2.html#RETURN_VALUE
    if pfd == -1:
        errno = ctypes.get_errno()
        raise UnableToOpenPerfEvents('Invalid perf event file descriptor: {}, {}.'
                                     .format(errno, os.strerror(errno)))
    return os.fdopen(pfd, 'rb')


class PerfCounters:
    """Perf facade on perf_event_open system call"""

    def __init__(self, cgroup_path: str, event_names: Iterable[MetricName], platform: Platform):
        # Provide cgroup_path with leading '/'
        assert cgroup_path.startswith('/')
        # cgroup path without leading '/'
        relative_cgroup_path = cgroup_path[1:]
        self._cgroup_fd: int = _get_cgroup_fd(relative_cgroup_path)

        # all perf file descriptors, except leaders
        self._event_files: List[BinaryIO] = []
        # perf data file descriptors (only leaders) per cpu
        self._group_event_leader_files: Dict[int, BinaryIO] = {}

        self._platform = platform

        # keep event names for output information
        self._event_names: List[MetricName] = event_names

        # DO the magic and enabled everything + start counting
        self._open()

    def get_measurements(self) -> Measurements:
        return self._read_events()

    def cleanup(self):
        """Closes all opened file descriptors"""
        for file in self._group_event_leader_files.values():
            file.close()
        for file in self._event_files:
            file.close()
        # _cgroup_fd is an int, thus we need to close it with os.close
        os.close(self._cgroup_fd)

    def _open_for_cpu(self, cpu, event_name):
        """Opens file descriptor for event selected via event_name, for selected cpu"""
        group_file = self._group_event_leader_files.get(cpu)
        is_group_leader = group_file is None

        # man perf_event_open cite regarding the disabled variable:
        #   When creating an event group, typically the group leader is
        #     initialized with disabled set to 1 and any child events are
        #     initialized with disabled set to 0.  Despite disabled being 0,
        #     the child events will not start until the group leader is
        #     enabled.
        # Disabled when creating new leader.
        # Enabled for children

        # man perf_event_open cite regarding group_fd variable:
        #       The cgroup is identified by passing a file descriptor opened
        #       on its directory in the cgroupfs filesystem.  For instance, if
        #       the cgroup to monitor is called test, then a file descriptor
        #       opened on /dev/cgroup/test (assuming cgroupfs is mounted on
        #       /dev/cgroup) must be passed as the pid parameter.  cgroup
        #       monitoring is available only for system-wide events and may
        #       therefore require extra permissions.
        if is_group_leader:
            disabled = True
            pid = self._cgroup_fd
            flags = pc.PERF_FLAG_PID_CGROUP | pc.PERF_FLAG_FD_CLOEXEC
            group_fd = -1
        else:
            disabled = False
            pid = -1
            flags = pc.PERF_FLAG_FD_CLOEXEC
            group_fd = group_file.fileno()

        attr = _create_event_attributes(event_name, disabled=disabled,
                                        cpu_code_name=self._platform.cpu_codename)

        if attr is None:
            # Unsupported event path.
            return None

        self.attr = attr

        pfd = _perf_event_open(perf_event_attr=ctypes.byref(self.attr),
                               pid=pid,
                               cpu=cpu,
                               group_fd=group_fd,
                               flags=flags)
        perf_event_file = _create_file_from_fd(pfd)

        if is_group_leader:
            self._group_event_leader_files[cpu] = perf_event_file
        else:
            self._event_files.append(perf_event_file)

    def _open(self):
        """Opens file descriptors for selected events, for all online cpus"""
        for event_name in self._event_names:
            for cpu in _get_online_cpus():
                self._open_for_cpu(cpu, event_name)
        self._reset_and_enable_group_event_leaders()

    def _reset_and_enable_group_event_leaders(self):
        for group_event_leader_file in self._group_event_leader_files.values():
            if LIBC.ioctl(group_event_leader_file.fileno(), pc.PERF_EVENT_IOC_RESET, 0) < 0:
                raise OSError("Cannot reset perf counts")
            if LIBC.ioctl(group_event_leader_file.fileno(), pc.PERF_EVENT_IOC_ENABLE, 0) < 0:
                raise OSError("Cannot enable perf counts")

    def _read_events(self) -> Measurements:
        """Reads, scales and aggregates event measurements"""
        scaled_measurements_and_factor_per_cpu: Dict[int, Measurements] = {}
        for cpu, event_leader_file in self._group_event_leader_files.items():
            scaled_measurements_and_factor_per_cpu[cpu] = _parse_event_groups(event_leader_file,
                                                                              self._event_names)

        return _aggregate_measurements(scaled_measurements_and_factor_per_cpu,
                                       self._event_names, 'task')


class UnableToOpenPerfEvents(Exception):
    pass<|MERGE_RESOLUTION|>--- conflicted
+++ resolved
@@ -25,11 +25,7 @@
 from wca import logger
 from wca import perf_const as pc
 from wca.metrics import Measurements, MetricName, MissingMeasurementException
-<<<<<<< HEAD
-from wca.security import SetEffectiveRootUid
-=======
 from wca.platforms import Platform, CPUCodeName
->>>>>>> a6f72c5b
 
 LIBC = ctypes.CDLL('libc.so.6', use_errno=True)
 
@@ -149,11 +145,7 @@
     # descriptor we receive from os.open
     try:
         return os.open(path, os.O_RDONLY)
-<<<<<<< HEAD
-    except FileNotFoundError as e:
-=======
     except FileNotFoundError:
->>>>>>> a6f72c5b
         raise MissingMeasurementException(
             'cannot initialize perf for cgroup %r - directory not found' % cgroup)
 
