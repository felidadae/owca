--- conflicted
+++ resolved
@@ -92,7 +92,6 @@
     MeasurementRunner run iterations to collect platform, resource, task measurements
     and store them in metrics_storage component.
 
-<<<<<<< HEAD
     - `node`: **type**:
 
         Component used for tasks discovery.
@@ -102,7 +101,7 @@
         Storage to store platform, internal, resource and task metrics.
         (defaults to DEFAULT_STORAGE/LogStorage to output for standard error)
 
-    - ``action_delay``: **Numeric(0,60)** = *1.*
+    - ``interval``: **Numeric(0,60)** = *1.*
 
         Iteration duration in seconds (None disables wait and iterations).
         (defaults to 1 second)
@@ -122,10 +121,10 @@
         Additional labels attached to every metrics.
         (defaults to empty dict)
 
-    - ``event_names``: **List[str]** = `DEFAULT_EVENTS`
+    - ``event_names``: **List[str]** = `[]`
 
         Perf counters to monitor.
-        (defaults to `DEFAULT_EVENTS` what is: instructions, cycles, cache-misses, memstalls)
+        (defaults to not collect perf counters - empty list of events)
 
     - ``enable_derived_metrics``: **bool** = *False*
 
@@ -156,34 +155,6 @@
 
         Include optional labels like: sockets, cpus, cpu_model
         (defaults to False)
-=======
-    Arguments:
-        node: Component used for tasks discovery.
-        metrics_storage: Storage to store platform, internal, resource and task metrics.
-            (defaults to DEFAULT_STORAGE/LogStorage to output for standard error)
-        interval: Iteration duration in seconds (None disables wait and iterations).
-            (defaults to 1 second)
-        rdt_enabled: Enables or disabled support for RDT monitoring.
-            (defaults to None(auto) based on platform capabilities)
-        gather_hw_mm_topology: Gather hardware/memory topology based on lshw and ipmctl.
-            (defaults to False)
-        extra_labels: Additional labels attached to every metrics.
-            (defaults to empty dict)
-        event_names: Perf counters to monitor.
-            (defaults to instructions, cycles, cache-misses, memstalls)
-        enable_derived_metrics: Enable derived metrics ips, ipc and cache_hit_ratio.
-            (based on enabled_event names, default to False)
-        enable_perf_uncore: Enable perf event uncore metrics.
-            (defaults to None - auto)
-        task_label_generators: Component to generate additional labels for tasks.
-            (optional)
-        allocation_configuration: Allows fine grained control over allocations.
-            (defaults to AllocationConfiguration() instance)
-        wss_reset_interval: Interval of reseting wss.
-            (defaults to 0, not measured)
-        include_optional_labels: Include optional labels like: sockets, cpus, cpu_model
-            (defaults to False)
->>>>>>> 2e5485b6
     """
 
     def __init__(
