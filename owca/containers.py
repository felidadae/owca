--- conflicted
+++ resolved
@@ -13,14 +13,9 @@
 # limitations under the License.
 
 
-<<<<<<< HEAD
 from typing import List, Optional, Dict, Tuple, Set
+import pprint
 import logging
-import pprint
-=======
-from typing import List
-import logging
->>>>>>> b6bcd770
 
 from dataclasses import dataclass
 
@@ -97,17 +92,10 @@
         self.resgroup = new_resgroup
 
     def get_measurements(self) -> Measurements:
-<<<<<<< HEAD
-        return flatten_measurements([
-            self.cgroup.get_measurements(),
-            self.resgroup.get_measurements(self.task_name) if self.rdt_enabled else {},
-            self.perf_counters.get_measurements(),
-        ])
-=======
         try:
             return flatten_measurements([
                 self.cgroup.get_measurements(),
-                self.resgroup.get_measurements() if self.rdt_enabled else {},
+                self.resgroup.get_measurements(self.task_name) if self.rdt_enabled else {},
                 self.perf_counters.get_measurements(),
             ])
         except FileNotFoundError:
@@ -116,7 +104,6 @@
                       self.cgroup_path)
             # Returning empty measurements.
             return {}
->>>>>>> b6bcd770
 
     def cleanup(self):
         self.perf_counters.cleanup()
