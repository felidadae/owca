# Copyright (c) 2018 Intel Corporation
#
# Licensed under the Apache License, Version 2.0 (the "License");
# you may not use this file except in compliance with the License.
# You may obtain a copy of the License at
#
#     http://www.apache.org/licenses/LICENSE-2.0
#
# Unless required by applicable law or agreed to in writing, software
# distributed under the License is distributed on an "AS IS" BASIS,
# WITHOUT WARRANTIES OR CONDITIONS OF ANY KIND, either express or implied.
# See the License for the specific language governing permissions and
# limitations under the License.

from dataclasses import dataclass, field
<<<<<<< HEAD
from typing import Dict, List
import kubernetes
import logging
import pprint
=======
from typing import Union
from typing import Dict
import os
import logging
import requests
import urllib.parse
>>>>>>> 218d579f

from owca import logger
from owca.metrics import MetricName
from owca.nodes import Node

DEFAULT_EVENTS = (MetricName.INSTRUCTIONS, MetricName.CYCLES, MetricName.CACHE_MISSES)

log = logging.getLogger(__name__)


@dataclass
class KubernetesTask:
    name: str
    task_id: str
    cgroup_path: str
    qos: str

    sub_cgroup_paths: List[str] = field(default_factory=list)
    labels: Dict[str, str] = field(default_factory=dict)
    resources: Dict[str, float] = field(default_factory=dict)

    def __hash__(self):
        """Every instance of kubernetes task is uniqully identified by pod cgroup_path."""
        return id(self.task_id)


class KubernetesNode(Node):
    kubernetes_agent_enpoint: str = 'http://127.0.0.1:10255'

    METHOD = 'GET_STATE'
    pods_path = '/pods'

    def get_tasks(self):
<<<<<<< HEAD
        """Returns only running tasks."""
        kubernetes.config.load_kube_config()
        v1 = kubernetes.client.CoreV1Api()
        pods = v1.list_pod_for_all_namespaces(watch=False)

        tasks = []

        for pod in pods.items:
            qos = pod.status.qos_class
            pod_id = pod.metadata.uid.replace('-', '_')
            labels = {sanitize_label(key): value for key, value in
                      pod.metadata.labels.items()}

            containers_cgroups = []
            for container in pod.status.container_statuses:
                if container.state.running:
                    # @TODO cgroups bug: filter out kubernetes own pods
                    if "stressng" not in container.name:
                        continue

                    container_id = container.container_id.split('docker://')[1]
                    containers_cgroups.append(find_container_cgroup(pod_id, container_id, qos))

            # @TODO cgroups bug: filter out kubernetes own pods
            if len(containers_cgroups) == 0:
                continue

            tasks.append(
                KubernetesTask(
                    name=pod_id,
                    task_id=pod_id,
                    qos=qos.lower(),
                    labels=labels,
                    resources=find_resources(pod_id, qos),
                    cgroup_path=find_pod_cgroup(pod_id, qos),
                    sub_cgroup_paths=containers_cgroups))

=======
        """ only return running tasks"""
        full_url = urllib.parse.urljoin(self.kubernetes_agent_enpoint, self.pods_path)
        r = requests.get(
            full_url,
            json=dict(type=self.METHOD),
            verify='/etc/kubernetes/pki/apiserver-kubelet-client.key')
        r.raise_for_status()
        state = r.json()

        tasks = []

        for pod in state.get('items'):
            containers = dict()
            container_statuses = pod.get('status').get('containerStatuses')
            if container_statuses:
                for container in container_statuses:
                    container_id = container.get('containerID').split(
                        'docker://')[1]
                    container_name = container.get('name')

                    # @TODO temporary solution to cgroups bug
                    if "stressng" not in container_name:
                        continue

                    pod_id = pod.get('metadata').get('uid').replace('-', '_')
                    qos = pod.get('status').get('qosClass')
                    containers[container_id] = find_cgroup(
                        pod_id, container_id, qos)

                    if pod.get('metadata').get('labels'):
                        labels = {sanitize_label(key): value for key, value in
                                  pod.metadata.labels.items()}
                    else:
                        labels = {}
                    tasks.append(
                        KubernetesTask(
                            name=container_name,
                            task_id=pod_id,
                            container_id=container_id,
                            pod_id=pod_id,
                            qos=qos.lower(),
                            labels=labels,
                            cgroup_path=find_cgroup(pod_id, container_id, qos)))
>>>>>>> 218d579f
        log.debug("found %d tasks", len(tasks))
        log.log(logger.TRACE, "found %d kubernetes tasks with pod_id: %s",
                len(tasks), ", ".join([str(task.task_id) for task in tasks]))
        return tasks


def find_pod_cgroup(pod_id, qos):
    return ('/kubepods.slice/'
            'kubepods-{qos}.slice/'
            'kubepods-{qos}-pod{pod_id}.slice/'.format(qos=qos.lower(),
                                                       pod_id=pod_id))


def find_container_cgroup(pod_id, container_id, qos):
    return ('/kubepods.slice/'
            'kubepods-{qos}.slice/'
            'kubepods-{qos}-pod{pod_id}.slice/'
            'docker-{container_id}.scope'.format(qos=qos.lower(),
                                                 container_id=container_id,
                                                 pod_id=pod_id))


def find_resources(pod_id, qos):
    # @TODO implement me: get resources for the pod.
    return {}


def sanitize_label(label_key):
    return label_key.replace('.', '_').replace('-', '_')


if __name__ == "__main__":
    node = KubernetesNode()
    pprint.PrettyPrinter(indent=4).pprint(node.get_tasks())<|MERGE_RESOLUTION|>--- conflicted
+++ resolved
@@ -13,19 +13,11 @@
 # limitations under the License.
 
 from dataclasses import dataclass, field
-<<<<<<< HEAD
 from typing import Dict, List
-import kubernetes
 import logging
 import pprint
-=======
-from typing import Union
-from typing import Dict
-import os
-import logging
 import requests
 import urllib.parse
->>>>>>> 218d579f
 
 from owca import logger
 from owca.metrics import MetricName
@@ -59,28 +51,35 @@
     pods_path = '/pods'
 
     def get_tasks(self):
-<<<<<<< HEAD
         """Returns only running tasks."""
-        kubernetes.config.load_kube_config()
-        v1 = kubernetes.client.CoreV1Api()
-        pods = v1.list_pod_for_all_namespaces(watch=False)
+        full_url = urllib.parse.urljoin(self.kubernetes_agent_enpoint, self.pods_path)
+        r = requests.get(full_url, json=dict(type=self.METHOD),
+                         verify='/etc/kubernetes/pki/apiserver-kubelet-client.key')
+        r.raise_for_status()
+        state = r.json()
 
         tasks = []
 
-        for pod in pods.items:
-            qos = pod.status.qos_class
-            pod_id = pod.metadata.uid.replace('-', '_')
-            labels = {sanitize_label(key): value for key, value in
-                      pod.metadata.labels.items()}
+        for pod in state.get('items'):
+            pod_id = pod.get('metadata').get('uid').replace('-', '_')
+            qos = pod.get('status').get('qosClass')
+            if pod.get('metadata').get('labels'):
+                labels = {sanitize_label(key): value
+                          for key, value in
+                          pod.metadata.labels.items()}
+            else:
+                labels = {}
 
             containers_cgroups = []
-            for container in pod.status.container_statuses:
+            container_statuses = pod.get('status').get('containerStatuses')
+            if not container_statuses:
+                continue
+            for container in container_statuses:
                 if container.state.running:
                     # @TODO cgroups bug: filter out kubernetes own pods
                     if "stressng" not in container.name:
                         continue
-
-                    container_id = container.container_id.split('docker://')[1]
+                    container_id = container.get('containerID').split('docker://')[1]
                     containers_cgroups.append(find_container_cgroup(pod_id, container_id, qos))
 
             # @TODO cgroups bug: filter out kubernetes own pods
@@ -96,52 +95,6 @@
                     resources=find_resources(pod_id, qos),
                     cgroup_path=find_pod_cgroup(pod_id, qos),
                     sub_cgroup_paths=containers_cgroups))
-
-=======
-        """ only return running tasks"""
-        full_url = urllib.parse.urljoin(self.kubernetes_agent_enpoint, self.pods_path)
-        r = requests.get(
-            full_url,
-            json=dict(type=self.METHOD),
-            verify='/etc/kubernetes/pki/apiserver-kubelet-client.key')
-        r.raise_for_status()
-        state = r.json()
-
-        tasks = []
-
-        for pod in state.get('items'):
-            containers = dict()
-            container_statuses = pod.get('status').get('containerStatuses')
-            if container_statuses:
-                for container in container_statuses:
-                    container_id = container.get('containerID').split(
-                        'docker://')[1]
-                    container_name = container.get('name')
-
-                    # @TODO temporary solution to cgroups bug
-                    if "stressng" not in container_name:
-                        continue
-
-                    pod_id = pod.get('metadata').get('uid').replace('-', '_')
-                    qos = pod.get('status').get('qosClass')
-                    containers[container_id] = find_cgroup(
-                        pod_id, container_id, qos)
-
-                    if pod.get('metadata').get('labels'):
-                        labels = {sanitize_label(key): value for key, value in
-                                  pod.metadata.labels.items()}
-                    else:
-                        labels = {}
-                    tasks.append(
-                        KubernetesTask(
-                            name=container_name,
-                            task_id=pod_id,
-                            container_id=container_id,
-                            pod_id=pod_id,
-                            qos=qos.lower(),
-                            labels=labels,
-                            cgroup_path=find_cgroup(pod_id, container_id, qos)))
->>>>>>> 218d579f
         log.debug("found %d tasks", len(tasks))
         log.log(logger.TRACE, "found %d kubernetes tasks with pod_id: %s",
                 len(tasks), ", ".join([str(task.task_id) for task in tasks]))
