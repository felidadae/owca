--- conflicted
+++ resolved
@@ -167,13 +167,10 @@
                 rdt_information=RDTInformation(
                     True, True, rdt_mb_control_enabled,
                     rdt_cache_control_enabled, '0', '0', 0, 0, 0),
-<<<<<<< HEAD
-                measurements={},
-=======
                 node_memory_free={0: 1},
                 node_memory_used={0: 1},
                 node_cpus={0: {0, 1}},
->>>>>>> 873e7186
+                measurements={},
             )
             return ContainerSet(
                 cgroup_path=cgroup_path,
@@ -196,13 +193,10 @@
                 timestamp=time.time(),
                 rdt_information=RDTInformation(
                     True, True, True, True, '0', '0', 0, 0, 0),
-<<<<<<< HEAD
-                measurements = {},
-=======
                 node_memory_free={0: 1},
                 node_memory_used={0: 1},
                 node_cpus={0: {0, 1}},
->>>>>>> 873e7186
+                measurements = {},
             )
             return Container(
                 cgroup_path=cgroup_path,
