# Copyright (c) 2018 Intel Corporation
#
# Licensed under the Apache License, Version 2.0 (the "License");
# you may not use this file except in compliance with the License.
# You may obtain a copy of the License at
#
#     http://www.apache.org/licenses/LICENSE-2.0
#
# Unless required by applicable law or agreed to in writing, software
# distributed under the License is distributed on an "AS IS" BASIS,
# WITHOUT WARRANTIES OR CONDITIONS OF ANY KIND, either express or implied.
# See the License for the specific language governing permissions and
# limitations under the License.


from abc import ABC, abstractmethod
import logging
import pprint
from typing import List, Optional, Dict

from owca import logger
from owca import resctrl
from owca.allocators import AllocationConfiguration, TaskAllocations
from owca.cgroups import Cgroup
from owca.metrics import Measurements, MetricName
from owca.nodes import Task
from owca.perf import PerfCounters
from owca.resctrl import ResGroup

log = logging.getLogger(__name__)

DEFAULT_EVENTS = (MetricName.INSTRUCTIONS, MetricName.CYCLES,
                  MetricName.CACHE_MISSES, MetricName.MEMSTALL)
CPU_USAGE = 'cpuacct.usage'


def flatten_measurements(measurements: List[Measurements]):
    all_measurements_flat = dict()

    for measurement in measurements:
        assert not set(measurement.keys()) & set(all_measurements_flat.keys()), \
            'When flatting measurements the keys should not overlap!'
        all_measurements_flat.update(measurement)
    return all_measurements_flat


def _convert_cgroup_path_to_resgroup_name(cgroup_path):
    """Return resgroup compatbile name for cgroup path (remove special characters like /)."""
    assert cgroup_path.startswith('/'), 'Provide cgroup_path with leading /'
    # cgroup path without leading '/'
    relative_cgroup_path = cgroup_path[1:]
    # Resctrl group is flat so flatten then cgroup hierarchy.
    return relative_cgroup_path.replace('/', '-')


class ContainerInterface(ABC):
    @abstractmethod
    def set_resgroup(self, resgroup: ResGroup):
        ...

    @abstractmethod
    def get_cgroup(self) -> Cgroup:
        ...

    @abstractmethod
    def get_pids(self) -> List[str]:
        ...

    @abstractmethod
    def sync(self) -> None:
        ...

    @abstractmethod
    def get_measurements(self) -> Measurements:
        ...

    @abstractmethod
    def cleanup(self) -> None:
        ...

    @abstractmethod
    def get_allocations(self) -> TaskAllocations:
        ...

    @abstractmethod
    def __hash__(self):
        ...


class ContainerSet(ContainerInterface):
    def __init__(self,
                 cgroup_path: str, cgroup_paths: List[str], platform_cpus: int,
                 allocation_configuration: Optional[AllocationConfiguration] = None,
                 resgroup: ResGroup = None, rdt_enabled: bool = True,
                 rdt_mb_control_enabled: bool = False, name=None):
        self.cgroup_path = cgroup_path
        self.name = (name or _convert_cgroup_path_to_resgroup_name(self.cgroup_path))
        self._allocation_configuration = allocation_configuration
        self._rdt_enabled = rdt_enabled
        self._rdt_mb_control_enabled = rdt_mb_control_enabled
        self._resgroup = resgroup

        # Create Cgroup object representing itself.
        self.cgroup = Cgroup(
            cgroup_path=self.cgroup_path,
            platform_cpus=platform_cpus,
            allocation_configuration=allocation_configuration)

        # Create Cgroup objects for children.
        self.children: Dict[str, Container] = {}
        for cgroup_path in cgroup_paths:
            self.children[cgroup_path] = Container(
                cgroup_path=cgroup_path,
                rdt_enabled=self._rdt_enabled,
                if_manage_resgroup=False,
                rdt_mb_control_enabled=self._rdt_mb_control_enabled,
                platform_cpus=platform_cpus,
                allocation_configuration=allocation_configuration)

    def set_resgroup(self, resgroup: ResGroup):
        self._resgroup = resgroup

    def get_cgroup(self):
        return self.cgroup

    def get_pids(self) -> List[str]:
        all_pids = []
        for container in self.children.values():
            all_pids.extend(container.get_pids())
        return all_pids

    def sync(self):
        """Called every run iteration to keep pids of cgroup and resctrl in sync."""
        if self._rdt_enabled:
            self._resgroup.add_pids(pids=self.get_pids(), mongroup_name=self.name)

    def get_measurements(self) -> Measurements:
        # @TODO Maybe instead of putting logic of summing metrics here we should move
        #   them to modules: cgroup, resctrl, perf_counters?
        measurements = dict()
        try:
            # Perf counters. Currently resulting metric for each metric type
            #   is calculated as a sum. This may be not true in the future.
            for container in self.children.values():
                for metric_name, metric_value in \
                        container.perf_counters.get_measurements().items():
                    if metric_name in measurements:
                        measurements[metric_name] += metric_value
                    else:
                        measurements[metric_name] = metric_value

            # Resgroup. Resgroup management is entirely done in this class.
            if self._rdt_enabled:
<<<<<<< HEAD
                measurements.update(self._resgroup.get_measurements(self.name))
=======
                measurements.update(self.resgroup.get_measurements(self.name))
>>>>>>> 184395ec

            # Cgroup.
            #   Currently only MetricName.CPU_USAGE_PER_TASK is supported -
            #   other metrics are ignored.
            for cgroup, child in self.children.items():
                cpu_usage = child.cgroup.get_measurements()[MetricName.CPU_USAGE_PER_TASK]
                if MetricName.CPU_USAGE_PER_TASK not in measurements:
                    measurements[MetricName.CPU_USAGE_PER_TASK] = cpu_usage
                else:
                    measurements[MetricName.CPU_USAGE_PER_TASK] += cpu_usage

        except FileNotFoundError:
            log.debug('Could not read measurements for container (ContainerSet) %s. '
                      'Probably the mesos container has died during the current runner iteration.',
                      self.cgroup_path)
            # Returning empty measurements.
            return {}
        return measurements

    def cleanup(self):
        for container in self.children.values():
            container.cleanup()
        if self._rdt_enabled:
            self._resgroup.remove(self.name)

    def get_allocations(self) -> TaskAllocations:
        # In only detect mode, without allocation configuration return nothing.
        if not self._allocation_configuration:
            return {}
        allocations: TaskAllocations = dict()
        allocations.update(self.cgroup.get_allocations())
        if self._rdt_enabled:
            allocations.update(self._resgroup.get_allocations())

        log.debug('allocations on task=%r from resgroup=%r allocations:\n%s',
                  self.name, self._resgroup, pprint.pformat(allocations))

        return allocations

    def __repr__(self):
        return "ContainerSet(cgroup_path={}, resgroup={})".format(
            self.cgroup_path, self._resgroup)

    def __hash__(self):
        return hash(str(self.cgroup_path))


class Container(ContainerInterface):
    def __init__(self, cgroup_path: str, platform_cpus: int, resgroup: ResGroup = None,
                 if_manage_resgroup: bool = True,
                 allocation_configuration: Optional[AllocationConfiguration] = None,
                 rdt_enabled: bool = True, rdt_mb_control_enabled: bool = False,
                 container_name=None):
        """
        if_manage_resgroup: bool -
            if false do not call any methods on resgroup object;
            if True assert that self.resgroup is not None and manage
            the lifecycle of the resgroup object
        """
        self.cgroup_path = cgroup_path
        self.name = (container_name or
                     _convert_cgroup_path_to_resgroup_name(self.cgroup_path))
        self._allocation_configuration = allocation_configuration
        self._rdt_enabled = rdt_enabled
        self._rdt_mb_control_enabled = rdt_mb_control_enabled
<<<<<<< HEAD
        self._resgroup = resgroup
        self._if_manage_resgroup = if_manage_resgroup

        # Assert that implication is true:
        #   self.if_manage_resgroup ==> self.resgroup is not None
        assert (not self._if_manage_resgroup or self._resgroup is not None)
=======
        self.resgroup = resgroup
        self.if_manage_resgroup = if_manage_resgroup

        # Assert that implication is true:
        #   self.if_manage_resgroup ==> self.resgroup is not None
        assert (not self.if_manage_resgroup or self.resgroup is not None)
>>>>>>> 184395ec

        self.cgroup = Cgroup(
            cgroup_path=self.cgroup_path,
            platform_cpus=platform_cpus,
            allocation_configuration=allocation_configuration)
        self.perf_counters = PerfCounters(self.cgroup_path, event_names=DEFAULT_EVENTS)

    def set_resgroup(self, resgroup: ResGroup):
        self._resgroup = resgroup
        assert (not self._if_manage_resgroup or self._resgroup is not None)

    def get_cgroup(self):
        return self.cgroup

    def get_pids(self):
        return self.cgroup.get_pids()

    def sync(self):
        """Called every run iteration to keep pids of cgroup and resctrl in sync."""
<<<<<<< HEAD
        if self._rdt_enabled and self._if_manage_resgroup:
            self._resgroup.add_pids(self.cgroup.get_pids(), mongroup_name=self.name)
=======
        if self._rdt_enabled and self.if_manage_resgroup:
            self.resgroup.add_pids(self.cgroup.get_pids(), mongroup_name=self.name)
>>>>>>> 184395ec

    def get_measurements(self) -> Measurements:
        try:
            return flatten_measurements([
                self.cgroup.get_measurements(),
<<<<<<< HEAD
                self._resgroup.get_measurements(self.name) if self._rdt_enabled and self._if_manage_resgroup else {},
=======
                self.resgroup.get_measurements(self.name) if self._rdt_enabled and self.if_manage_resgroup else {},
>>>>>>> 184395ec
                self.perf_counters.get_measurements(),
            ])
        except FileNotFoundError:
            log.debug('Could not read measurements for container %s. '
                      'Probably the mesos container has died during the current runner iteration.',
                      self.cgroup_path)
            # Returning empty measurements.
            return {}

    def cleanup(self):
        self.perf_counters.cleanup()
<<<<<<< HEAD
        if self._rdt_enabled and self._if_manage_resgroup:
            self._resgroup.remove(self.name)
=======
        if self._rdt_enabled and self.if_manage_resgroup: 
            self.resgroup.remove(self.name)
>>>>>>> 184395ec

    def get_allocations(self) -> TaskAllocations:
        # In only detect mode, without allocation configuration return nothing.
        if not self._allocation_configuration:
            return {}
        allocations: TaskAllocations = dict()
        allocations.update(self.cgroup.get_allocations())
<<<<<<< HEAD
        if self._rdt_enabled and self._if_manage_resgroup:
            allocations.update(self._resgroup.get_allocations())

        log.debug('allocations on task=%r from resgroup=%r allocations:\n%s',
                  self.name, self._resgroup, pprint.pformat(allocations))
=======
        if self._rdt_enabled and self.if_manage_resgroup:
            allocations.update(self.resgroup.get_allocations())

        log.debug('allocations on task=%r from resgroup=%r allocations:\n%s',
                  self.name, self.resgroup, pprint.pformat(allocations))
>>>>>>> 184395ec

        return allocations

    def __hash__(self):
        return hash(str(self.cgroup_path))


class ContainerManager:
    """Main engine of synchornizing state between found orechestratios software tasks,
    its containers and resctrl system.

    - sync_container_state - is responsible for mapping Tasks to Container objects
            and managing underlaying ResGroup objects
    - sync_allocations - is responsible for applying TaskAllocations to underlaying
            Cgroup and ResGroup objects
    """

    def __init__(self, rdt_enabled: bool, rdt_mb_control_enabled: bool, platform_cpus: int,
                 allocation_configuration: Optional[AllocationConfiguration]):
        self.containers: Dict[Task, ContainerInterface] = {}
        self.rdt_enabled = rdt_enabled
        self.rdt_mb_control_enabled = rdt_mb_control_enabled
        self.platform_cpus = platform_cpus
        self.allocation_configuration = allocation_configuration

    def sync_containers_state(self, tasks) -> Dict[Task, ContainerInterface]:
        """Sync internal state of runner by removing orphaned containers, and creating containers
        for newly arrived tasks, and synchronizing containers' state.

        Function is responsible for cleaning or initializing measurements stateful subsystems
        and their external resources, e.g.:
        - perf counters opens file descriptors for counters,
        - resctrl (ResGroups) creates and manages directories under resctrl fs and scarce "clsid"
            hardware identifiers
        """

        # Find difference between discovered Mesos tasks and already watched containers.
        new_tasks, containers_to_cleanup = _calculate_desired_state(
            tasks, list(self.containers.values()))

        if containers_to_cleanup:
            log.debug('sync_containers_state: cleaning up %d containers',
                      len(containers_to_cleanup))
            log.log(logger.TRACE, 'sync_containers_state: containers_to_cleanup=%r',
                    containers_to_cleanup)

        # Cleanup and remove orphaned containers (_cleanup).
        for container_to_cleanup in containers_to_cleanup:
            container_to_cleanup.cleanup()

        # Recreate self.containers.
        self.containers = {task: container
                           for task, container in self.containers.items()
                           if task in tasks}

        if new_tasks:
            log.debug('sync_containers_state: found %d new tasks', len(new_tasks))
            log.log(logger.TRACE, 'sync_containers_state: new_tasks=%r', new_tasks)

        # Prepare state of currently assigned resgroups
        # and remove some orphaned resgroups
        container_name_to_resgroup_name = {}
        if self.rdt_enabled:
            mon_groups_relation = resctrl.read_mon_groups_relation()
            log.debug('mon_groups_relation: %s', pprint.pformat(mon_groups_relation))
            resctrl.clean_taskless_groups(mon_groups_relation)

            mon_groups_relation = resctrl.read_mon_groups_relation()
            log.debug('mon_groups_relation (after cleanup): %s',
                      pprint.pformat(mon_groups_relation))

            # Calculate inverse relastion of task_id to res_group name based on mon_groups_relations
            for ctrl_group, container_names in mon_groups_relation.items():
                for container_name in container_names:
                    container_name_to_resgroup_name[container_name] = ctrl_group
            log.debug('container_name_to_resgroup_name: %s',
                      pprint.pformat(container_name_to_resgroup_name))

        # Create new containers and store them.
        for new_task in new_tasks:
            # @TODO temporarily to make owca work
            enable_multicontainer = True
            if (enable_multicontainer and hasattr(new_task, "sub_cgroup_paths") and
                    len(new_task.cgroup_path)):
                # ContainerSet shares interface with Container.
                container = ContainerSet(
                    cgroup_path=new_task.cgroup_path,
                    cgroup_paths=new_task.sub_cgroup_paths,
                    rdt_enabled=self.rdt_enabled,
                    rdt_mb_control_enabled=self.rdt_mb_control_enabled,
                    platform_cpus=self.platform_cpus,
                    allocation_configuration=self.allocation_configuration)
            else:
                container = Container(
                    cgroup_path=new_task.cgroup_path,
                    rdt_enabled=self.rdt_enabled,
                    rdt_mb_control_enabled=self.rdt_mb_control_enabled,
                    platform_cpus=self.platform_cpus,
                    allocation_configuration=self.allocation_configuration)
            self.containers[new_task] = container

        # Sync "state" of individual containers.
        # Note: only the pids are synchronized, not the allocations.
        for container in self.containers.values():
            if self.rdt_enabled:
                if container.name in container_name_to_resgroup_name:
<<<<<<< HEAD
                    container.set_resgroup(ResGroup(
                        name=container_name_to_resgroup_name[container.name],
                        rdt_mb_control_enabled=self.rdt_mb_control_enabled))
=======
                    container.resgroup = ResGroup(
                        name=container_name_to_resgroup_name[container.name],
                        rdt_mb_control_enabled=self.rdt_mb_control_enabled)
>>>>>>> 184395ec
                else:
                    # Every newly detected containers is first assigne to root group.
                    container.set_resgroup(ResGroup(
                        name='',
                        rdt_mb_control_enabled=self.rdt_mb_control_enabled))
            container.sync()

        return self.containers

    def cleanup(self):
        # _cleanup
        for container in self.containers.values():
            container.cleanup()


def _calculate_desired_state(
        discovered_tasks: List[Task], known_containers: List[ContainerInterface]
) -> (List[Task], List[ContainerInterface]):
    """Prepare desired state of system by comparing actual running Mesos tasks and already
    watched containers.

    Assumptions:
    * One-to-one relationship between task and container
    * cgroup_path for task and container need to be identical to establish the relationship
    * cgroup_path is unique for each task

    :returns "list of Mesos tasks to start watching"
    and "orphaned containers to _cleanup" (there are no more Mesos tasks matching those containers)
    """
    discovered_task_cgroup_paths = {task.cgroup_path for task in discovered_tasks}
    containers_cgroup_paths = {container.cgroup_path for container in known_containers}

    # Filter out containers which are still running according to Mesos agent.
    # In other words pick orphaned containers.
    containers_to_delete = [container for container in known_containers
                            if container.cgroup_path not in discovered_task_cgroup_paths]

    # Filter out tasks which are monitored using "Container abstraction".
    # In other words pick new, not yet monitored tasks.
    new_tasks = [task for task in discovered_tasks
                 if task.cgroup_path not in containers_cgroup_paths]

    return new_tasks, containers_to_delete<|MERGE_RESOLUTION|>--- conflicted
+++ resolved
@@ -13,7 +13,6 @@
 # limitations under the License.
 
 
-from abc import ABC, abstractmethod
 import logging
 import pprint
 from typing import List, Optional, Dict
@@ -151,11 +150,7 @@
 
             # Resgroup. Resgroup management is entirely done in this class.
             if self._rdt_enabled:
-<<<<<<< HEAD
                 measurements.update(self._resgroup.get_measurements(self.name))
-=======
-                measurements.update(self.resgroup.get_measurements(self.name))
->>>>>>> 184395ec
 
             # Cgroup.
             #   Currently only MetricName.CPU_USAGE_PER_TASK is supported -
@@ -221,21 +216,12 @@
         self._allocation_configuration = allocation_configuration
         self._rdt_enabled = rdt_enabled
         self._rdt_mb_control_enabled = rdt_mb_control_enabled
-<<<<<<< HEAD
         self._resgroup = resgroup
         self._if_manage_resgroup = if_manage_resgroup
 
         # Assert that implication is true:
         #   self.if_manage_resgroup ==> self.resgroup is not None
         assert (not self._if_manage_resgroup or self._resgroup is not None)
-=======
-        self.resgroup = resgroup
-        self.if_manage_resgroup = if_manage_resgroup
-
-        # Assert that implication is true:
-        #   self.if_manage_resgroup ==> self.resgroup is not None
-        assert (not self.if_manage_resgroup or self.resgroup is not None)
->>>>>>> 184395ec
 
         self.cgroup = Cgroup(
             cgroup_path=self.cgroup_path,
@@ -255,23 +241,14 @@
 
     def sync(self):
         """Called every run iteration to keep pids of cgroup and resctrl in sync."""
-<<<<<<< HEAD
         if self._rdt_enabled and self._if_manage_resgroup:
             self._resgroup.add_pids(self.cgroup.get_pids(), mongroup_name=self.name)
-=======
-        if self._rdt_enabled and self.if_manage_resgroup:
-            self.resgroup.add_pids(self.cgroup.get_pids(), mongroup_name=self.name)
->>>>>>> 184395ec
 
     def get_measurements(self) -> Measurements:
         try:
             return flatten_measurements([
                 self.cgroup.get_measurements(),
-<<<<<<< HEAD
                 self._resgroup.get_measurements(self.name) if self._rdt_enabled and self._if_manage_resgroup else {},
-=======
-                self.resgroup.get_measurements(self.name) if self._rdt_enabled and self.if_manage_resgroup else {},
->>>>>>> 184395ec
                 self.perf_counters.get_measurements(),
             ])
         except FileNotFoundError:
@@ -283,13 +260,8 @@
 
     def cleanup(self):
         self.perf_counters.cleanup()
-<<<<<<< HEAD
         if self._rdt_enabled and self._if_manage_resgroup:
             self._resgroup.remove(self.name)
-=======
-        if self._rdt_enabled and self.if_manage_resgroup: 
-            self.resgroup.remove(self.name)
->>>>>>> 184395ec
 
     def get_allocations(self) -> TaskAllocations:
         # In only detect mode, without allocation configuration return nothing.
@@ -297,19 +269,11 @@
             return {}
         allocations: TaskAllocations = dict()
         allocations.update(self.cgroup.get_allocations())
-<<<<<<< HEAD
         if self._rdt_enabled and self._if_manage_resgroup:
             allocations.update(self._resgroup.get_allocations())
 
         log.debug('allocations on task=%r from resgroup=%r allocations:\n%s',
                   self.name, self._resgroup, pprint.pformat(allocations))
-=======
-        if self._rdt_enabled and self.if_manage_resgroup:
-            allocations.update(self.resgroup.get_allocations())
-
-        log.debug('allocations on task=%r from resgroup=%r allocations:\n%s',
-                  self.name, self.resgroup, pprint.pformat(allocations))
->>>>>>> 184395ec
 
         return allocations
 
@@ -416,15 +380,9 @@
         for container in self.containers.values():
             if self.rdt_enabled:
                 if container.name in container_name_to_resgroup_name:
-<<<<<<< HEAD
                     container.set_resgroup(ResGroup(
                         name=container_name_to_resgroup_name[container.name],
                         rdt_mb_control_enabled=self.rdt_mb_control_enabled))
-=======
-                    container.resgroup = ResGroup(
-                        name=container_name_to_resgroup_name[container.name],
-                        rdt_mb_control_enabled=self.rdt_mb_control_enabled)
->>>>>>> 184395ec
                 else:
                     # Every newly detected containers is first assigne to root group.
                     container.set_resgroup(ResGroup(
