# Full example for Kubernetes running as daemonset (in-cluster k8s config)
# Requires environment variables:
# - KUBERNETES_SERVICE_HOST - provided by default by Kuberenetes
# - KUBERNETES_SERVICE_PORT - provided by default by Kubernetes
# - HOST_IP - need to explicitly enabled in Pod spec using downward-api
# - HOSTNAME - default provided by OS

runner: !MeasurementRunner
  interval: 5.0
  node: !KubernetesNode
    cgroup_driver: cgroupfs
    monitored_namespaces: ["default"]
    kubeapi_host: !Env KUBERNETES_SERVICE_HOST
    kubeapi_port: !Env KUBERNETES_SERVICE_PORT
    node_ip: !Env HOST_IP


  metrics_storage: !LogStorage
    overwrite: True
    output_filename: /var/lib/wca/metrics.prom

  extra_labels:
    node: !Env HOSTNAME
  event_names:
    - task_cycles # do not remove: USED BY E2E tests
    - task_instructions
<<<<<<< HEAD
    # ------------------------------------------------------------------------
    - task_offcore_requests_demand_data_rd # required fro R/W characterization
    - task_offcore_requests_demand_rfo

    # ------------------------------------------------------------------------
    # - offcore_response__all_pf_data__l3_miss_any_snoop__rB701003FBC000490
    # - offcore_response__demand_data__l3_miss_any_snoop__rB701003FBC000001
    # - mem_inst_retired_all_loads__r81d0
    # - mem_inst_retired_all_stores__r82d0
    # ---
    # - l2_lines_in_all__r1ff1
    # - l2_trans_l2_wb__r40f0
=======
    # -------------------------------------------------------------------
    - task_offcore_requests_demand_data_rd # required fro R/W characterization
    - task_offcore_requests_demand_rfo
    # -------------------------------------------------------------------
    # - offcore_response__all_pf_data__l3_miss_any_snoop__rB701003FBC000490
    # - offcore_response__demand_data__l3_miss_any_snoop__rB701003FBC000001
    # - l2_lines_in_all__r1ff1
    # - l2_trans_l2_wb__r40f0
    # -------------------------------------------------------------------
    # - mem_inst_retired_all_loads__r81d0
    # - mem_inst_retired_all_stores__r82d0
>>>>>>> 9ccc0d4c
    # - mem_load_l3_miss_retired_local_dram__r01d3
    # - mem_load_l3_miss_retired_remote_dram__r02d3

  enable_derived_metrics: True
  uncore_event_names:
    - platform_cas_count_reads
    - platform_cas_count_writes
    - platform_pmm_bandwidth_reads
    - platform_pmm_bandwidth_writes

  wss_reset_interval: 1
  gather_hw_mm_topology: True<|MERGE_RESOLUTION|>--- conflicted
+++ resolved
@@ -24,34 +24,8 @@
   event_names:
     - task_cycles # do not remove: USED BY E2E tests
     - task_instructions
-<<<<<<< HEAD
-    # ------------------------------------------------------------------------
     - task_offcore_requests_demand_data_rd # required fro R/W characterization
     - task_offcore_requests_demand_rfo
-
-    # ------------------------------------------------------------------------
-    # - offcore_response__all_pf_data__l3_miss_any_snoop__rB701003FBC000490
-    # - offcore_response__demand_data__l3_miss_any_snoop__rB701003FBC000001
-    # - mem_inst_retired_all_loads__r81d0
-    # - mem_inst_retired_all_stores__r82d0
-    # ---
-    # - l2_lines_in_all__r1ff1
-    # - l2_trans_l2_wb__r40f0
-=======
-    # -------------------------------------------------------------------
-    - task_offcore_requests_demand_data_rd # required fro R/W characterization
-    - task_offcore_requests_demand_rfo
-    # -------------------------------------------------------------------
-    # - offcore_response__all_pf_data__l3_miss_any_snoop__rB701003FBC000490
-    # - offcore_response__demand_data__l3_miss_any_snoop__rB701003FBC000001
-    # - l2_lines_in_all__r1ff1
-    # - l2_trans_l2_wb__r40f0
-    # -------------------------------------------------------------------
-    # - mem_inst_retired_all_loads__r81d0
-    # - mem_inst_retired_all_stores__r82d0
->>>>>>> 9ccc0d4c
-    # - mem_load_l3_miss_retired_local_dram__r01d3
-    # - mem_load_l3_miss_retired_remote_dram__r02d3
 
   enable_derived_metrics: True
   uncore_event_names:
