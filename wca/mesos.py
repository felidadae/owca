# Copyright (c) 2018 Intel Corporation
#
# Licensed under the Apache License, Version 2.0 (the "License");
# you may not use this file except in compliance with the License.
# You may obtain a copy of the License at
#
#     http://www.apache.org/licenses/LICENSE-2.0
#
# Unless required by applicable law or agreed to in writing, software
# distributed under the License is distributed on an "AS IS" BASIS,
# WITHOUT WARRANTIES OR CONDITIONS OF ANY KIND, either express or implied.
# See the License for the specific language governing permissions and
# limitations under the License.


import logging
import urllib.parse
from typing import List, Optional, Dict, Union

import requests
from dataclasses import dataclass

from wca.config import assure_type, Numeric, Url
from wca.metrics import Measurements, Metric
<<<<<<< HEAD
from wca.nodes import Node, Task, TaskId, TaskSynchornizationException
from wca.security import SSL
=======
from wca.nodes import Node, Task, TaskId, TaskSynchronizationException
from wca.security import SSL, HTTPSAdapter
>>>>>>> cc623361

MESOS_TASK_STATE_RUNNING = 'TASK_RUNNING'
CGROUP_DEFAULT_SUBSYSTEM = 'cpu'

log = logging.getLogger(__name__)


class MesosCgroupNotFoundException(Exception):
    """Raised when cannot find cgroup mesos path"""
    pass


@dataclass
class MesosTask(Task):
    # Fields only used debugging purposes.
    executor_pid: int
    container_id: str  # Mesos containerizer identifier "ID used to uniquely identify a container"
    executor_id: str
    agent_id: str

    def __post_init__(self):
        assure_type(self.name, str)
        assure_type(self.task_id, TaskId)
        assure_type(self.cgroup_path, str)
        assure_type(self.subcgroups_paths, List[str])
        assure_type(self.labels, Dict[str, str])
        assure_type(self.resources, Dict[str, Union[float, int, str]])
        assure_type(self.executor_pid, int)
        assure_type(self.container_id, str)
        assure_type(self.executor_id, str)
        assure_type(self.agent_id, str)

    def __hash__(self):
        """Override __hash__ method from base class and call it explicitly to workaround
        __hash__ methods overriding by dataclasses (dataclass rules specify if eq is True and
        there is no explict __hash__ method - replace it with None dataclasses.py:739).
        """
        return super().__hash__()


def find_cgroup(pid):
    """ Returns cgroup_path relative to 'cpu' subsystem based on /proc/{pid}/cgroup
    with leading '/'"""
    fname = f'/proc/{pid}/cgroup'
    with open(fname) as f:
        lines = f.readlines()
        for line in lines:
            _, subsystems, path = line.strip().split(':')
            subsystems = subsystems.split(',')
            if CGROUP_DEFAULT_SUBSYSTEM in subsystems:
                if path == '/':
                    raise MesosCgroupNotFoundException(
                        'Mesos executor pid=%s found in root cgroup ("/") for %s subsystem in %r. '
                        'Possible explanation: '
                        ' cgroups/cpu isolator is missing, initialization races'
                        ' or unsupported Mesos software stack'
                        % (pid, CGROUP_DEFAULT_SUBSYSTEM, fname))
                return path

        raise MesosCgroupNotFoundException(
            '%r controller not found for pid=%r in %s' % (CGROUP_DEFAULT_SUBSYSTEM, pid, fname))


@dataclass
class MesosNode(Node):
    mesos_agent_endpoint: Url = 'https://127.0.0.1:5051'

    # Timeout to access mesos agent.
    timeout: Numeric(1, 60) = 5.  # [s]

    # https://github.com/kennethreitz/requests/blob/5c1f72e80a7d7ac129631ea5b0c34c7876bc6ed7/requests/api.py#L41
    ssl: Optional[SSL] = None

    METHOD = 'GET_STATE'
    api_path = '/api/v1'

    def get_tasks(self):
        """ only return running tasks """
        full_url = urllib.parse.urljoin(self.mesos_agent_endpoint, self.api_path)

        try:
            if self.ssl:
<<<<<<< HEAD
                r = requests.post(
=======
                s = requests.Session()
                s.mount(self.mesos_agent_endpoint, HTTPSAdapter())
                r = s.post(
>>>>>>> cc623361
                        full_url,
                        json=dict(type=self.METHOD),
                        timeout=self.timeout,
                        verify=self.ssl.server_verify,
                        cert=self.ssl.get_client_certs())
            else:
                r = requests.post(
                        full_url,
                        json=dict(type=self.METHOD),
                        timeout=self.timeout)
        except requests.exceptions.ConnectionError as e:
<<<<<<< HEAD
            raise TaskSynchornizationException('%s' % e) from e
=======
            raise TaskSynchronizationException('%s' % e) from e
>>>>>>> cc623361

        r.raise_for_status()
        state = r.json()

        tasks = []

        # Fast return path if there is no any launched tasks.
        if 'launched_tasks' not in state['get_state']['get_tasks']:
            return []

        for launched_task in state['get_state']['get_tasks']['launched_tasks']:
            if 'statuses' not in launched_task or not len(launched_task['statuses']):
                continue

            statuses = launched_task['statuses']
            last_status = statuses[-1]  # Assume the last on is the latest state # TODO: confirm
            if last_status['state'] != MESOS_TASK_STATE_RUNNING:
                continue

            if 'executor_pid' not in last_status['container_status']:
                log.warning("'executor_pid' not found in container status for task %s on agent %s",
                            last_status['task_id']['value'],
                            last_status['agent_id']['value'])
                continue

            executor_pid = last_status['container_status']['executor_pid']
            task_name = launched_task['name']

            try:
                cgroup_path = find_cgroup(executor_pid)
            except MesosCgroupNotFoundException as e:
                log.warning('Cannot determine proper cgroup for task=%r! '
                            'Ignoring this task. Reason: %s', task_name, e)
                continue

            labels = {sanitize_label(label['key']): label['value']
                      for label in launched_task['labels']['labels']}

            # Extract scalar resources.
            resources = dict()
            for resource in launched_task['resources']:
                if resource['type'] == 'SCALAR':
                    resources[resource['name']] = float(resource['scalar']['value'])

            tasks.append(
                MesosTask(
                    name=task_name,
                    executor_pid=executor_pid,
                    cgroup_path=cgroup_path,
                    subcgroups_paths=[],
                    container_id=last_status['container_status']['container_id']['value'],
                    task_id=last_status['task_id']['value'],
                    agent_id=last_status['agent_id']['value'],
                    executor_id=last_status['executor_id']['value'],
                    labels=labels,
                    resources=resources
                )
            )

        return tasks


def create_metrics(task_measurements: Measurements) -> List[Metric]:
    """Prepare a list of metrics for a mesos tasks based on provided measurements
    applying common_labels.
    :param task_measurements: use values of measurements to create metrics
    """
    metrics = []
    for metric_name, metric_value in task_measurements.items():
        metric = Metric.create_metric_with_metadata(name=metric_name, value=metric_value)
        metrics.append(metric)
    return metrics


MESOS_LABELS_PREFIXES_TO_DROP = ('org.apache.', 'aurora.metadata.')


def sanitize_label(label_key):
    """Removes unwanted prefixes from Aurora & Mesos e.g. 'org.apache.aurora'
    and replaces invalid characters like "." with underscore.
    """
    # Drop unwanted prefixes
    for unwanted_prefix in MESOS_LABELS_PREFIXES_TO_DROP:
        if label_key.startswith(unwanted_prefix):
            label_key = label_key.replace(unwanted_prefix, '')

    # Prometheus labels cannot contain ".".
    label_key = label_key.replace('.', '_')

    return label_key<|MERGE_RESOLUTION|>--- conflicted
+++ resolved
@@ -22,13 +22,8 @@
 
 from wca.config import assure_type, Numeric, Url
 from wca.metrics import Measurements, Metric
-<<<<<<< HEAD
-from wca.nodes import Node, Task, TaskId, TaskSynchornizationException
-from wca.security import SSL
-=======
 from wca.nodes import Node, Task, TaskId, TaskSynchronizationException
 from wca.security import SSL, HTTPSAdapter
->>>>>>> cc623361
 
 MESOS_TASK_STATE_RUNNING = 'TASK_RUNNING'
 CGROUP_DEFAULT_SUBSYSTEM = 'cpu'
@@ -111,13 +106,9 @@
 
         try:
             if self.ssl:
-<<<<<<< HEAD
-                r = requests.post(
-=======
                 s = requests.Session()
                 s.mount(self.mesos_agent_endpoint, HTTPSAdapter())
                 r = s.post(
->>>>>>> cc623361
                         full_url,
                         json=dict(type=self.METHOD),
                         timeout=self.timeout,
@@ -129,11 +120,7 @@
                         json=dict(type=self.METHOD),
                         timeout=self.timeout)
         except requests.exceptions.ConnectionError as e:
-<<<<<<< HEAD
-            raise TaskSynchornizationException('%s' % e) from e
-=======
             raise TaskSynchronizationException('%s' % e) from e
->>>>>>> cc623361
 
         r.raise_for_status()
         state = r.json()
